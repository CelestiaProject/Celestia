--- conflicted
+++ resolved
@@ -23,17 +23,6 @@
     //Center window with hWnd handle relative to hParent.
     if (hParent && hWnd)
     {
-<<<<<<< HEAD
-        RECT o, i;
-        if (GetWindowRect(hParent, &o))
-        {
-            if (GetWindowRect(hWnd, &i))
-            {
-                int x, y;
-
-                x = o.left + (o.right - o.left - (i.right - i.left)) / 2;
-                y = o.top + (o.bottom - o.top - (i.bottom - i.top)) / 2;;
-=======
         RECT ort, irt;
         if (GetWindowRect(hParent, &ort))
         {
@@ -43,7 +32,6 @@
 
                 x = ort.left + (ort.right - ort.left - (irt.right - irt.left)) / 2;
                 y = ort.top + (ort.bottom - ort.top - (irt.bottom - irt.top)) / 2;;
->>>>>>> 7e52983c
                 SetWindowPos(hWnd, HWND_TOP, x, y, 0, 0, SWP_NOSIZE | SWP_NOZORDER);
             }
         }
