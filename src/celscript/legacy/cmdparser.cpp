--- conflicted
+++ resolved
@@ -244,19 +244,6 @@
 
     if (auto valueOpt = paramList.getNumber<double>("value"); valueOpt.has_value())
         value = *valueOpt;
-<<<<<<< HEAD
-=======
-    else if (const std::string* valstr = paramList.getString("value"); valstr != nullptr)
-    {
-        // Some values may be specified via strings
-        if (compareIgnoringCase(*valstr, "fuzzypoints") == 0)
-            value = static_cast<double>(StarStyle::FuzzyPointStars);
-        else if (compareIgnoringCase(*valstr, "points") == 0)
-            value = static_cast<double>(StarStyle::PointStars);
-        else if (compareIgnoringCase(*valstr, "scaleddiscs") == 0)
-            value = static_cast<double>(StarStyle::ScaledDiscStars);
-    }
->>>>>>> 0d398982
 
     return std::make_unique<CommandSet>(*name, value);
 }
@@ -620,18 +607,7 @@
 }
 
 
-<<<<<<< HEAD
-ParseResult parseSetExposureCommand(const Hash& paramList, const ScriptMaps&)
-=======
-ParseResult parseSetVisibilityLimitCommand(const AssociativeArray& paramList, const ScriptMaps&)
-{
-    auto mag = paramList.getNumber<double>("magnitude").value_or(6.0);
-    return std::make_unique<CommandSetVisibilityLimit>(mag);
-}
-
-
-ParseResult parseSetFaintestAutoMag45DegCommand(const AssociativeArray& paramList, const ScriptMaps&)
->>>>>>> 0d398982
+ParseResult parseSetExposureCommand(const AssociativeArray& paramList, const ScriptMaps&)
 {
     auto exposure = paramList.getNumber<double>("exposure").value_or(1.0);
     return std::make_unique<CommandSetExposure>(exposure);
