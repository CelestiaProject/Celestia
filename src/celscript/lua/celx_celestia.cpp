--- conflicted
+++ resolved
@@ -995,49 +995,19 @@
     Celx_CheckArgs(l, 2, 2, "One argument expected for celestia:setexposure()");
 
     CelestiaCore* appCore = this_celestia(l);
-<<<<<<< HEAD
-    float exposure = (float)Celx_SafeGetNumber(l, 2, AllErrors, "Argument to celestia:setexposure() must be a number");
+    auto exposure = static_cast<float>(Celx_SafeGetNumber(l, 2, AllErrors, "Argument to celestia:setexposure() must be a number"));
     appCore->getSimulation()->setExposure(exposure);
-    
-=======
-    float faintest = (float)Celx_SafeGetNumber(l, 2, AllErrors, "Argument to celestia:setfaintestvisible() must be a number");
-    if (util::is_set(appCore->getRenderer()->getRenderFlags(), RenderFlags::ShowAutoMag))
-    {
-        faintest = min(12.0f, max(6.0f, faintest));
-        appCore->getRenderer()->setFaintestAM45deg(faintest);
-        appCore->setFaintestAutoMag();
-    }
-    else
-    {
-        faintest = min(15.0f, max(1.0f, faintest));
-        appCore->setFaintest(faintest);
-        appCore->notifyWatchers(CelestiaCore::FaintestChanged);
-    }
-
->>>>>>> 0d398982
+
     return 0;
 }
 
 static int celestia_getexposure(lua_State* l)
 {
-<<<<<<< HEAD
     Celx_CheckArgs(l, 1, 1, "No arguments expected for celestia:getexposure()");
 
     CelestiaCore* appCore = this_celestia(l);
     lua_pushnumber(l, appCore->getSimulation()->getExposure());
-    
-=======
-    Celx_CheckArgs(l, 1, 1, "No arguments expected for celestia:getfaintestvisible()");
-    if (const CelestiaCore* appCore = this_celestia(l);
-        util::is_set(appCore->getRenderer()->getRenderFlags(), RenderFlags::ShowAutoMag))
-    {
-        lua_pushnumber(l, appCore->getRenderer()->getFaintestAM45deg());
-    }
-    else
-    {
-        lua_pushnumber(l, appCore->getSimulation()->getFaintestVisible());
-    }
->>>>>>> 0d398982
+
     return 1;
 }
 
@@ -1672,62 +1642,6 @@
     return 1;
 }
 
-<<<<<<< HEAD
-=======
-static int celestia_getstarstyle(lua_State* l)
-{
-    Celx_CheckArgs(l, 1, 1, "No argument expected in celestia:getstarstyle");
-    CelestiaCore* appCore = this_celestia(l);
-
-    Renderer* renderer = appCore->getRenderer();
-    if (renderer == nullptr)
-    {
-        Celx_DoError(l, "Internal Error: renderer is nullptr!");
-        return 0;
-    }
-
-    StarStyle starStyle = renderer->getStarStyle();
-    switch (starStyle)
-    {
-    case StarStyle::FuzzyPointStars:
-        lua_pushstring(l, "fuzzy"); break;
-    case StarStyle::PointStars:
-        lua_pushstring(l, "point"); break;
-    case StarStyle::ScaledDiscStars:
-        lua_pushstring(l, "disc"); break;
-    default:
-        lua_pushstring(l, "invalid starstyle");
-    };
-    return 1;
-}
-
-static int celestia_setstarstyle(lua_State* l)
-{
-    Celx_CheckArgs(l, 2, 2, "One argument expected in celestia:setstarstyle");
-    CelestiaCore* appCore = this_celestia(l);
-
-    std::string_view starStyle = Celx_SafeGetString(l, 2, AllErrors, "Argument to celestia:setstarstyle must be a string");
-    Renderer* renderer = appCore->getRenderer();
-    if (renderer == nullptr)
-    {
-        Celx_DoError(l, "Internal Error: renderer is nullptr!");
-        return 0;
-    }
-
-    if (starStyle == "fuzzy"sv)
-        renderer->setStarStyle(StarStyle::FuzzyPointStars);
-    else if (starStyle == "point"sv)
-        renderer->setStarStyle(StarStyle::PointStars);
-    else if (starStyle == "disc"sv)
-        renderer->setStarStyle(StarStyle::ScaledDiscStars);
-    else
-       Celx_DoError(l, "Invalid starstyle");
-
-    appCore->notifyWatchers(CelestiaCore::RenderFlagsChanged);
-    return 0;
-}
-
->>>>>>> 0d398982
 // -----------------------------------------------------------------------------
 // Star Color
 
