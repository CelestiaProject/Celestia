--- conflicted
+++ resolved
@@ -13,41 +13,6 @@
 
 void initRenderFlagMap(ScriptMap<RenderFlags>& RenderFlagMap)
 {
-<<<<<<< HEAD
-    RenderFlagMap["orbits"sv]              = Renderer::ShowOrbits;
-    RenderFlagMap["fadingorbits"sv]        = Renderer::ShowFadingOrbits;
-    RenderFlagMap["cloudmaps"sv]           = Renderer::ShowCloudMaps;
-    RenderFlagMap["constellations"sv]      = Renderer::ShowDiagrams;
-    RenderFlagMap["galaxies"sv]            = Renderer::ShowGalaxies;
-    RenderFlagMap["globulars"sv]           = Renderer::ShowGlobulars;
-    RenderFlagMap["planets"sv]             = Renderer::ShowPlanets;
-    RenderFlagMap["dwarfplanets"sv]        = Renderer::ShowDwarfPlanets;
-    RenderFlagMap["moons"sv]               = Renderer::ShowMoons;
-    RenderFlagMap["minormoons"sv]          = Renderer::ShowMinorMoons;
-    RenderFlagMap["asteroids"sv]           = Renderer::ShowAsteroids;
-    RenderFlagMap["comets"sv]              = Renderer::ShowComets;
-    RenderFlagMap["spacecraft"sv]          = Renderer::ShowSpacecrafts;
-    RenderFlagMap["stars"sv]               = Renderer::ShowStars;
-    RenderFlagMap["nightmaps"sv]           = Renderer::ShowNightMaps;
-    RenderFlagMap["eclipseshadows"sv]      = Renderer::ShowEclipseShadows;
-    RenderFlagMap["planetrings"sv]         = Renderer::ShowPlanetRings;
-    RenderFlagMap["ringshadows"sv]         = Renderer::ShowRingShadows;
-    RenderFlagMap["comettails"sv]          = Renderer::ShowCometTails;
-    RenderFlagMap["boundaries"sv]          = Renderer::ShowBoundaries;
-    RenderFlagMap["markers"sv]             = Renderer::ShowMarkers;
-    RenderFlagMap["atmospheres"sv]         = Renderer::ShowAtmospheres;
-    RenderFlagMap["grid"sv]                = Renderer::ShowCelestialSphere;
-    RenderFlagMap["equatorialgrid"sv]      = Renderer::ShowCelestialSphere;
-    RenderFlagMap["galacticgrid"sv]        = Renderer::ShowGalacticGrid;
-    RenderFlagMap["eclipticgrid"sv]        = Renderer::ShowEclipticGrid;
-    RenderFlagMap["horizontalgrid"sv]      = Renderer::ShowHorizonGrid;
-    RenderFlagMap["smoothlines"sv]         = Renderer::ShowSmoothLines;
-    RenderFlagMap["partialtrajectories"sv] = Renderer::ShowPartialTrajectories;
-    RenderFlagMap["nebulae"sv]             = Renderer::ShowNebulae;
-    RenderFlagMap["openclusters"sv]        = Renderer::ShowOpenClusters;
-    RenderFlagMap["cloudshadows"sv]        = Renderer::ShowCloudShadows;
-    RenderFlagMap["ecliptic"sv]            = Renderer::ShowEcliptic;
-=======
     RenderFlagMap["orbits"sv]              = RenderFlags::ShowOrbits;
     RenderFlagMap["fadingorbits"sv]        = RenderFlags::ShowFadingOrbits;
     RenderFlagMap["cloudmaps"sv]           = RenderFlags::ShowCloudMaps;
@@ -69,7 +34,6 @@
     RenderFlagMap["comettails"sv]          = RenderFlags::ShowCometTails;
     RenderFlagMap["boundaries"sv]          = RenderFlags::ShowBoundaries;
     RenderFlagMap["markers"sv]             = RenderFlags::ShowMarkers;
-    RenderFlagMap["automag"sv]             = RenderFlags::ShowAutoMag;
     RenderFlagMap["atmospheres"sv]         = RenderFlags::ShowAtmospheres;
     RenderFlagMap["grid"sv]                = RenderFlags::ShowCelestialSphere;
     RenderFlagMap["equatorialgrid"sv]      = RenderFlags::ShowCelestialSphere;
@@ -82,7 +46,6 @@
     RenderFlagMap["openclusters"sv]        = RenderFlags::ShowOpenClusters;
     RenderFlagMap["cloudshadows"sv]        = RenderFlags::ShowCloudShadows;
     RenderFlagMap["ecliptic"sv]            = RenderFlags::ShowEcliptic;
->>>>>>> 0d398982
 }
 
 void initLabelFlagMap(ScriptMap<RenderLabels>& LabelFlagMap)
