// astro.cpp
//
// Copyright (C) 2001-present, the Celestia Development Team
// Original version by Chris Laurel <claurel@gmail.com>
//
// This program is free software; you can redistribute it and/or
// modify it under the terms of the GNU General Public License
// as published by the Free Software Foundation; either version 2
// of the License, or (at your option) any later version.

#include "astro.h"

#include <celcompat/numbers.h>
#include <celmath/geomutil.h>

using namespace std::string_view_literals;

namespace celestia::astro
{

namespace
{

const Eigen::Quaterniond ECLIPTIC_TO_EQUATORIAL_ROTATION = math::XRotation(-J2000Obliquity);
const Eigen::Matrix3d ECLIPTIC_TO_EQUATORIAL_MATRIX = ECLIPTIC_TO_EQUATORIAL_ROTATION.toRotationMatrix();

const Eigen::Quaterniond EQUATORIAL_TO_ECLIPTIC_ROTATION =
    Eigen::Quaterniond(Eigen::AngleAxis<double>(-J2000Obliquity, Eigen::Vector3d::UnitX()));
const Eigen::Matrix3d EQUATORIAL_TO_ECLIPTIC_MATRIX = EQUATORIAL_TO_ECLIPTIC_ROTATION.toRotationMatrix();
const Eigen::Matrix3f EQUATORIAL_TO_ECLIPTIC_MATRIX_F = EQUATORIAL_TO_ECLIPTIC_MATRIX.cast<float>();

// Equatorial to galactic coordinate transformation
// North galactic pole at:
// RA 12h 51m 26.282s (192.85958 deg)
// Dec 27 d 07' 42.01" (27.1283361 deg)
// Zero longitude at position angle 122.932
// (J2000 coordinates)
constexpr double GALACTIC_NODE = 282.85958;
constexpr double GALACTIC_INCLINATION = 90.0 - 27.1283361;
constexpr double GALACTIC_LONGITUDE_AT_NODE = 32.932;

const Eigen::Quaterniond EQUATORIAL_TO_GALACTIC_ROTATION =
    math::ZRotation(math::degToRad(GALACTIC_NODE)) *
    math::XRotation(math::degToRad(GALACTIC_INCLINATION)) *
    math::ZRotation(math::degToRad(-GALACTIC_LONGITUDE_AT_NODE));
const Eigen::Matrix3d EQUATORIAL_TO_GALACTIC_MATRIX = EQUATORIAL_TO_GALACTIC_ROTATION.toRotationMatrix();

inline void
negateIf(double& d, bool condition)
{
    if (condition)
        d = -d;
}

} // end unnamed namespace


// Computes the luminosity of a perfectly reflective disc.
// It is also used as an upper bound for the irradiance of an object when culling invisible objects.
// The function translates luminosity into luminosity of the same units
// (distanceFromSun and objRadius must also be in the same units).
float reflectedLuminosity(float sunLuminosity,
                          float distanceFromSun,
                          float objRadius)
{
    float lengthRatio = objRadius / distanceFromSun;
<<<<<<< HEAD
    return sunLuminosity * 0.25 * lengthRatio * lengthRatio;
=======
    return sunLuminosity * 0.25f * lengthRatio * lengthRatio;
>>>>>>> 0d398982
}


// The following notation rules apply in the functions below and in the code in general:
// - Luminosity is implied in solar units (in SI, flux is measured in W)
// - Irradiance is implied in vegan units (in SI, it is measured in W/m^2)

// Absolute magnitude is the logarithmic inverse of luminosity.
// Apparent magnitude is the logarithmic inverse of irradiance.


// Luminosity conversions:

float
lumToAbsMag(float lum)
{
    return SOLAR_ABSMAG - std::log(lum) * LN_MAG;
}

float
lumToAppMag(float lum, float lyrs)
{
    return absToAppMag(lumToAbsMag(lum), lyrs);
}

float
lumToIrradiance(float lum, float km)
{
    return lum * SOLAR_POWER / (math::sphereArea(km * 1000) * VEGAN_IRRADIANCE);
}


// Magnitude conversions:

float
absMagToLum(float mag)
{
    return std::exp((SOLAR_ABSMAG - mag) / LN_MAG);
}

float
appMagToLum(float mag, float lyrs)
{
    return absMagToLum(appToAbsMag(mag, lyrs));
}

float
absMagToIrradiance(float mag, float km)
{
    return lumToIrradiance(absMagToLum(mag), km);
}


// Logarithmic magnitude system <-> linear irradiance system in Vega units:

float
magToIrradiance(float mag)
{
<<<<<<< HEAD
    return std::exp(- mag / LN_MAG);
    // slower solution:
    // return std::pow(10.0f, -0.4f * mag);
=======
    return std::exp(-mag / LN_MAG); // 10^(-0.4*mag)
>>>>>>> 0d398982
}

float
irradianceToMag(float irradiance)
{
<<<<<<< HEAD
    return - std::log(irradiance) * LN_MAG;
    // equivalent solution:
    // return -2.5f * std::log10(irradiance);
=======
    return - std::log(irradiance) * LN_MAG; // -2.5*log_10(irradiance)
>>>>>>> 0d398982
}


// Faintest star magnitude system <-> exposure time:

float
faintestMagToExposure(float faintestMag)
{
<<<<<<< HEAD
    return std::exp(faintestMag / LN_MAG) * LOWEST_IRRADIATION;
    // slower solution:
    // return std::pow(10.0f, 0.4f * faintestMag) * LOWEST_IRRADIATION;
=======
    return std::exp(faintestMag / LN_MAG) * LOWEST_IRRADIATION; // 10^(0.4*faintestMag) * LOWEST_IRRADIATION
>>>>>>> 0d398982
}

float
exposureToFaintestMag(float exposure)
{
<<<<<<< HEAD
    return std::log(exposure / LOWEST_IRRADIATION) * LN_MAG;
    // equivalent solution:
    // return 2.5f * std::log10(exposure / LOWEST_IRRADIATION);
=======
    return std::log(exposure / LOWEST_IRRADIATION) * LN_MAG; // -2.5*log_10(exposure / LOWEST_IRRADIATION)
>>>>>>> 0d398982
}


void
decimalToDegMinSec(double angle, int& degrees, int& minutes, double& seconds)
{
    degrees = static_cast<int>(angle);

    double A = angle - static_cast<double>(degrees);
    double B = A * 60.0;
    minutes = static_cast<int>(B);
    double C = B - static_cast<double>(minutes);
    seconds = C * 60.0;
}

double
degMinSecToDecimal(int degrees, int minutes, double seconds)
{
    return static_cast<double>(degrees) + (seconds / 60.0 + static_cast<double>(minutes)) / 60.0;
}

void
decimalToHourMinSec(double angle, int& hours, int& minutes, double& seconds)
{
    double A = angle / 15.0;
    hours = static_cast<int>(A);
    double B = (A - static_cast<double>(hours)) * 60.0;
    minutes = static_cast<int>(B);
    seconds = (B - (double) minutes) * 60.0;
}

// Convert equatorial coordinates to Cartesian celestial (or ecliptical) coordinates.
Eigen::Vector3f
equatorialToCelestialCart(float ra, float dec, float distance)
{
    using celestia::numbers::pi;
    double theta = ra / 24.0 * pi * 2 + pi;
    double phi = (dec / 90.0 - 1.0) * pi / 2;
    double stheta;
    double ctheta;
    math::sincos(theta, stheta, ctheta);
    double sphi;
    double cphi;
    math::sincos(phi, sphi, cphi);
    auto x = static_cast<float>(ctheta * sphi * distance);
    auto y = static_cast<float>(cphi * distance);
    auto z = static_cast<float>(-stheta * sphi * distance);

    return EQUATORIAL_TO_ECLIPTIC_MATRIX_F * Eigen::Vector3f(x, y, z);
}

// Convert equatorial coordinates to Cartesian celestial (or ecliptical) coordinates.
Eigen::Vector3d
equatorialToCelestialCart(double ra, double dec, double distance)
{
    using celestia::numbers::pi;
    double theta = ra / 24.0 * pi * 2 + pi;
    double phi = (dec / 90.0 - 1.0) * pi / 2;
    double stheta;
    double ctheta;
    math::sincos(theta, stheta, ctheta);
    double sphi;
    double cphi;
    math::sincos(phi, sphi, cphi);
    double x = ctheta * sphi * distance;
    double y = cphi * distance;
    double z = -stheta * sphi * distance;

    return EQUATORIAL_TO_ECLIPTIC_MATRIX * Eigen::Vector3d(x, y, z);
}

void
anomaly(double meanAnomaly, double eccentricity,
        double& trueAnomaly, double& eccentricAnomaly)
{
    using celestia::numbers::pi;
    constexpr double tol = 1.745e-8;
    int iterations = 20;    // limit while() to maximum of 20 iterations.

    double e = meanAnomaly - 2.0 * pi * static_cast<int>(meanAnomaly / (2.0 * pi));
    double err = 1.0;
    while(std::abs(err) > tol && iterations > 0)
    {
        err = e - eccentricity * std::sin(e) - meanAnomaly;
        double delta = err / (1.0 - eccentricity * std::cos(e));
        e -= delta;
        iterations--;
    }

    trueAnomaly = 2.0 * std::atan(std::sqrt((1.0 + eccentricity) / (1.0 - eccentricity)) * std::tan(0.5 * e));
    eccentricAnomaly = e;
}

/*! Return the angle between the mean ecliptic plane and mean equator at
 *  the specified Julian date.
 */
// TODO: replace this with a better precession model
double
meanEclipticObliquity(double jd)
{
    jd -= 2451545.0;
    double t = jd / 36525;
    double de = (46.815 * t + 0.0006 * t * t - 0.00181 * t * t * t) / 3600;

    return J2000Obliquity - de;
}

/*! Return a quaternion giving the transformation from the J2000 ecliptic
 *  coordinate system to the J2000 Earth equatorial coordinate system.
 */
Eigen::Quaterniond
eclipticToEquatorial()
{
    return ECLIPTIC_TO_EQUATORIAL_ROTATION;
}

/*! Rotate a vector in the J2000 ecliptic coordinate system to
 *  the J2000 Earth equatorial coordinate system.
 */
Eigen::Vector3d
eclipticToEquatorial(const Eigen::Vector3d& v)
{
    return ECLIPTIC_TO_EQUATORIAL_MATRIX.transpose() * v;
}

/*! Return a quaternion giving the transformation from the J2000 Earth
 *  equatorial coordinate system to the galactic coordinate system.
 */
Eigen::Quaterniond
equatorialToGalactic()
{
    return EQUATORIAL_TO_GALACTIC_ROTATION;
}

/*! Rotate a vector int the J2000 Earth equatorial coordinate system to
 *  the galactic coordinate system.
 */
Eigen::Vector3d
equatorialToGalactic(const Eigen::Vector3d& v)
{
    return EQUATORIAL_TO_GALACTIC_MATRIX.transpose() * v;
}

KeplerElements
StateVectorToElements(const Eigen::Vector3d& r,
                      const Eigen::Vector3d& v,
                      double mu)
{
    constexpr double tolerance = 1e-9;

    Eigen::Vector3d h = r.cross(v);
    double rNorm = r.norm();

    KeplerElements result;

    // Compute eccentricity
    Eigen::Vector3d evec = v.cross(h) / mu - r / rNorm;
    result.eccentricity = evec.norm();

    // Compute inclination
    result.inclination = std::acos(std::clamp(h.y() / h.norm(), -1.0, 1.0));

    // Normal vector (UnitY x h)
    Eigen::Vector3d nvec(h[2], 0, -h[0]);
    double nNorm = nvec.norm();

    // compute longAscendingNode and argPericenter
    if (result.inclination < tolerance)
    {
        // handle face-on orbit: by convention Omega = 0.0
        if (result.eccentricity >= tolerance)
        {
            result.argPericenter = std::acos(evec.x() / result.eccentricity);
            negateIf(result.argPericenter, evec.z() >= 0.0);
        }
    }
    else
    {
        result.longAscendingNode = std::acos(nvec.x() / nNorm);
        negateIf(result.longAscendingNode, nvec.z() >= 0.0);
        if (result.eccentricity >= tolerance)
        {
            result.argPericenter = std::acos(std::clamp(nvec.dot(evec) / (nNorm * result.eccentricity), -1.0, 1.0));
            negateIf(result.argPericenter, evec.y() < 0.0);
        }
    }

    // compute true anomaly
    double nu;
    if (result.eccentricity >= tolerance)
    {
        nu = std::acos(std::clamp(evec.dot(r) / (result.eccentricity * rNorm), -1.0, 1.0));
        negateIf(nu, r.dot(v) < 0.0);
    }
    else
    {
        if (result.inclination < tolerance)
        {
            // circular face-on orbit
            nu = std::acos(r.x() / rNorm);
            negateIf(nu, v.x() > 0.0);
        }
        else
        {
            nu = std::acos(std::clamp(nvec.dot(r) / (nNorm * rNorm), -1.0, 1.0));
            negateIf(nu, nvec.dot(v) > 0.0);
        }
    }

    double s_nu;
    double c_nu;
    math::sincos(nu, s_nu, c_nu);

    // compute mean anomaly
    double e2 = math::square(result.eccentricity);
    if (result.eccentricity < 1.0)
    {
        double E = std::atan2(std::sqrt(1.0 - e2) * s_nu,
                              result.eccentricity + c_nu);
        result.meanAnomaly = E - result.eccentricity * std::sin(E);
    }
    else
    {
        double sinhE = std::sqrt(e2 - 1.0) * s_nu / (1.0 + result.eccentricity * c_nu);
        double E = std::asinh(sinhE);
        result.meanAnomaly = result.eccentricity * sinhE - E;
    }

    // compute semimajor axis
    result.semimajorAxis = 1.0 / (2.0 / rNorm - v.squaredNorm() / mu);
    result.period = 2.0 * celestia::numbers::pi * std::sqrt(math::cube(std::abs(result.semimajorAxis)) / mu);

    return result;
}

} // end namespace celestia::astro<|MERGE_RESOLUTION|>--- conflicted
+++ resolved
@@ -64,11 +64,7 @@
                           float objRadius)
 {
     float lengthRatio = objRadius / distanceFromSun;
-<<<<<<< HEAD
-    return sunLuminosity * 0.25 * lengthRatio * lengthRatio;
-=======
     return sunLuminosity * 0.25f * lengthRatio * lengthRatio;
->>>>>>> 0d398982
 }
 
 
@@ -127,25 +123,13 @@
 float
 magToIrradiance(float mag)
 {
-<<<<<<< HEAD
-    return std::exp(- mag / LN_MAG);
-    // slower solution:
-    // return std::pow(10.0f, -0.4f * mag);
-=======
     return std::exp(-mag / LN_MAG); // 10^(-0.4*mag)
->>>>>>> 0d398982
 }
 
 float
 irradianceToMag(float irradiance)
 {
-<<<<<<< HEAD
-    return - std::log(irradiance) * LN_MAG;
-    // equivalent solution:
-    // return -2.5f * std::log10(irradiance);
-=======
     return - std::log(irradiance) * LN_MAG; // -2.5*log_10(irradiance)
->>>>>>> 0d398982
 }
 
 
@@ -154,25 +138,13 @@
 float
 faintestMagToExposure(float faintestMag)
 {
-<<<<<<< HEAD
-    return std::exp(faintestMag / LN_MAG) * LOWEST_IRRADIATION;
-    // slower solution:
-    // return std::pow(10.0f, 0.4f * faintestMag) * LOWEST_IRRADIATION;
-=======
     return std::exp(faintestMag / LN_MAG) * LOWEST_IRRADIATION; // 10^(0.4*faintestMag) * LOWEST_IRRADIATION
->>>>>>> 0d398982
 }
 
 float
 exposureToFaintestMag(float exposure)
 {
-<<<<<<< HEAD
-    return std::log(exposure / LOWEST_IRRADIATION) * LN_MAG;
-    // equivalent solution:
-    // return 2.5f * std::log10(exposure / LOWEST_IRRADIATION);
-=======
     return std::log(exposure / LOWEST_IRRADIATION) * LN_MAG; // -2.5*log_10(exposure / LOWEST_IRRADIATION)
->>>>>>> 0d398982
 }
 
 
