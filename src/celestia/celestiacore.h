--- conflicted
+++ resolved
@@ -203,11 +203,7 @@
     class OverlayImage
     {
      public:
-<<<<<<< HEAD
-        OverlayImage(fs::path);
-=======
-        OverlayImage(string, Overlay*);
->>>>>>> 7e52983c
+        OverlayImage(fs::path, Overlay*);
         ~OverlayImage() { delete texture; }
         OverlayImage()               =default;
         OverlayImage(OverlayImage&)  =delete;
