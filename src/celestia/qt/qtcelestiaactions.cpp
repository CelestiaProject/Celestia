--- conflicted
+++ resolved
@@ -246,7 +246,6 @@
     connect(mediumResAction, SIGNAL(triggered()), this, SLOT(slotSetTextureResolution()));
     connect(highResAction,   SIGNAL(triggered()), this, SLOT(slotSetTextureResolution()));
 
-<<<<<<< HEAD
     decreaseExposureAction = new QAction(_("Decrease Exposure Time"), this);
     decreaseExposureAction->setData(0.5);
     decreaseExposureAction->setShortcut(QString("["));
@@ -255,33 +254,6 @@
     increaseExposureAction->setShortcut(QString("]"));
     connect(increaseExposureAction, SIGNAL(triggered()), this, SLOT(slotAdjustExposure()));
     connect(decreaseExposureAction, SIGNAL(triggered()), this, SLOT(slotAdjustExposure()));
-=======
-    autoMagAction        = createCheckableAction(_("Auto Magnitude"), this, RenderFlags::ShowAutoMag);
-    autoMagAction->setShortcut(QKeySequence("Ctrl+Y"));
-    autoMagAction->setToolTip(_("Faintest visible magnitude based on field of view"));
-    connect(autoMagAction,   SIGNAL(triggered()), this, SLOT(slotToggleRenderFlag()));
-
-    increaseLimitingMagAction = new QAction(_("More Stars Visible"), this);
-    increaseLimitingMagAction->setData(0.1);
-    increaseLimitingMagAction->setShortcut(QString("]"));
-    decreaseLimitingMagAction = new QAction(_("Fewer Stars Visible"), this);
-    decreaseLimitingMagAction->setData(-0.1);
-    decreaseLimitingMagAction->setShortcut(QString("["));
-    connect(increaseLimitingMagAction, SIGNAL(triggered()), this, SLOT(slotAdjustLimitingMagnitude()));
-    connect(decreaseLimitingMagAction, SIGNAL(triggered()), this, SLOT(slotAdjustLimitingMagnitude()));
-
-    pointStarAction      = createCheckableAction(_("Points"),       this, StarStyle::PointStars);
-    fuzzyPointStarAction = createCheckableAction(_("Fuzzy Points"), this, StarStyle::FuzzyPointStars);
-    scaledDiscStarAction = createCheckableAction(_("Scaled Discs"), this, StarStyle::ScaledDiscStars);
-    QActionGroup *starStyleGroup = new QActionGroup(this);
-    starStyleGroup->addAction(pointStarAction);
-    starStyleGroup->addAction(fuzzyPointStarAction);
-    starStyleGroup->addAction(scaledDiscStarAction);
-    starStyleGroup->setExclusive(true);
-    connect(pointStarAction,      SIGNAL(triggered()), this, SLOT(slotSetStarStyle()));
-    connect(fuzzyPointStarAction, SIGNAL(triggered()), this, SLOT(slotSetStarStyle()));
-    connect(scaledDiscStarAction, SIGNAL(triggered()), this, SLOT(slotSetStarStyle()));
->>>>>>> 0d398982
 
     lightTimeDelayAction = new QAction(_("Light Time Delay"), this);
     lightTimeDelayAction->setCheckable(true);
@@ -304,36 +276,7 @@
     RenderFlags renderFlags = renderer->getRenderFlags();
     RenderLabels labelMode = renderer->getLabelMode();
     BodyClassification orbitMask = renderer->getOrbitMask();
-<<<<<<< HEAD
-    int textureRes = renderer->getResolution();
-
-    equatorialGridAction->setChecked(renderFlags & Renderer::ShowCelestialSphere);
-    galacticGridAction->setChecked(renderFlags & Renderer::ShowGalacticGrid);
-    eclipticGridAction->setChecked(renderFlags & Renderer::ShowEclipticGrid);
-    horizonGridAction->setChecked(renderFlags & Renderer::ShowHorizonGrid);
-    eclipticAction->setChecked(renderFlags & Renderer::ShowEcliptic);
-    markersAction->setChecked(renderFlags & Renderer::ShowMarkers);
-    constellationsAction->setChecked(renderFlags & Renderer::ShowDiagrams);
-    boundariesAction->setChecked(renderFlags & Renderer::ShowBoundaries);
-    orbitsAction->setChecked(renderFlags & Renderer::ShowOrbits);
-
-    labelGalaxiesAction->setChecked(labelMode & Renderer::GalaxyLabels);
-    labelGlobularsAction->setChecked(labelMode & Renderer::GlobularLabels);
-    labelOpenClustersAction->setChecked(labelMode & Renderer::OpenClusterLabels);
-    labelNebulaeAction->setChecked(labelMode & Renderer::NebulaLabels);
-    labelStarsAction->setChecked(labelMode & Renderer::StarLabels);
-    labelPlanetsAction->setChecked(labelMode & Renderer::PlanetLabels);
-    labelDwarfPlanetsAction->setChecked(labelMode & Renderer::DwarfPlanetLabels);
-    labelMoonsAction->setChecked(labelMode & Renderer::MoonLabels);
-    labelMinorMoonsAction->setChecked(labelMode & Renderer::MinorMoonLabels);
-    labelAsteroidsAction->setChecked(labelMode & Renderer::AsteroidLabels);
-    labelCometsAction->setChecked(labelMode & Renderer::CometLabels);
-    labelSpacecraftAction->setChecked(labelMode & Renderer::SpacecraftLabels);
-    labelLocationsAction->setChecked(labelMode & Renderer::LocationLabels);
-    labelConstellationsAction->setChecked(labelMode & Renderer::ConstellationLabels);
-=======
     TextureResolution textureRes = renderer->getResolution();
-    StarStyle starStyle = renderer->getStarStyle();
 
     equatorialGridAction->setChecked(util::is_set(renderFlags, RenderFlags::ShowCelestialSphere));
     galacticGridAction->setChecked(util::is_set(renderFlags, RenderFlags::ShowGalacticGrid));
@@ -359,7 +302,6 @@
     labelSpacecraftAction->setChecked(util::is_set(labelMode, RenderLabels::SpacecraftLabels));
     labelLocationsAction->setChecked(util::is_set(labelMode, RenderLabels::LocationLabels));
     labelConstellationsAction->setChecked(util::is_set(labelMode, RenderLabels::ConstellationLabels));
->>>>>>> 0d398982
 
     starOrbitsAction->setChecked(util::is_set(orbitMask, BodyClassification::Stellar));
     planetOrbitsAction->setChecked(util::is_set(orbitMask, BodyClassification::Planet));
@@ -375,14 +317,6 @@
     mediumResAction->setChecked(textureRes == TextureResolution::medres);
     highResAction->setChecked(textureRes == TextureResolution::hires);
 
-<<<<<<< HEAD
-=======
-    // Star style
-    pointStarAction->setChecked(starStyle == StarStyle::PointStars);
-    fuzzyPointStarAction->setChecked(starStyle == StarStyle::FuzzyPointStars);
-    scaledDiscStarAction->setChecked(starStyle == StarStyle::ScaledDiscStars);
-
->>>>>>> 0d398982
     // Features
     cloudsAction->setChecked(util::is_set(renderFlags, RenderFlags::ShowCloudMaps));
     cometTailsAction->setChecked(util::is_set(renderFlags, RenderFlags::ShowCometTails));
@@ -396,18 +330,9 @@
     nebulaeAction->setChecked(util::is_set(renderFlags, RenderFlags::ShowNebulae));
 
     // Shadows
-<<<<<<< HEAD
-    ringShadowsAction->setChecked(renderFlags & Renderer::ShowRingShadows);
-    eclipseShadowsAction->setChecked(renderFlags & Renderer::ShowEclipseShadows);
-    cloudShadowsAction->setChecked(renderFlags & Renderer::ShowCloudShadows);
-=======
     ringShadowsAction->setChecked(util::is_set(renderFlags, RenderFlags::ShowRingShadows));
     eclipseShadowsAction->setChecked(util::is_set(renderFlags, RenderFlags::ShowEclipseShadows));
     cloudShadowsAction->setChecked(util::is_set(renderFlags, RenderFlags::ShowCloudShadows));
-
-    // Star visibility
-    autoMagAction->setChecked(util::is_set(renderFlags, RenderFlags::ShowAutoMag));
->>>>>>> 0d398982
 }
 
 void
@@ -456,20 +381,6 @@
 }
 
 void
-<<<<<<< HEAD
-=======
-CelestiaActions::slotSetStarStyle()
-{
-    QAction* act = qobject_cast<QAction*>(sender());
-    if (act != nullptr)
-    {
-        auto starStyle = getFromVariant<StarStyle>(act->data());
-        appCore->getRenderer()->setStarStyle(starStyle);
-    }
-}
-
-void
->>>>>>> 0d398982
 CelestiaActions::slotSetTextureResolution()
 {
     QAction* act = qobject_cast<QAction*>(sender());
@@ -483,45 +394,8 @@
 void
 CelestiaActions::slotAdjustExposure()
 {
-<<<<<<< HEAD
     if (auto* act = qobject_cast<QAction*>(sender()); act != nullptr)
         appCore->charEntered(act->shortcut().toString().toUtf8().data());
-=======
-    QAction* act = qobject_cast<QAction*>(sender());
-    if (act != nullptr)
-    {
-        // HACK!HACK!HACK!
-        // Consider removal relevant entries from menus.
-        // If search console is open then pass keys to it.
-        if (appCore->getTextEnterMode() != celestia::Hud::TextEnterMode::Normal)
-        {
-            appCore->charEntered(act->shortcut().toString().toUtf8().data());
-            return;
-        }
-
-        Renderer* renderer = appCore->getRenderer();
-        float change = (float) act->data().toDouble();
-
-        QString notification;
-        if (util::is_set(renderer->getRenderFlags(), RenderFlags::ShowAutoMag))
-        {
-            float newLimitingMag = qBound(6.0f, renderer->getFaintestAM45deg() + change, 12.0f);
-            renderer->setFaintestAM45deg(newLimitingMag);
-            appCore->setFaintestAutoMag();
-
-            notification = QString(_("Auto magnitude limit at 45 degrees: %L1")).arg(newLimitingMag, 0, 'f', 2);
-        }
-        else
-        {
-            float newLimitingMag = qBound(1.0f, appCore->getSimulation()->getFaintestVisible() + change * 2, 15.0f);
-            appCore->setFaintest(newLimitingMag);
-
-            notification = QString(_("Magnitude limit: %L1")).arg(newLimitingMag, 0, 'f', 2);
-        }
-
-        appCore->flash(notification.toUtf8().data());
-    }
->>>>>>> 0d398982
 }
 
 void
