// winmainwindow.cpp
//
// Copyright (C) 2023, Celestia Development Team
//
// Extracted from winmain.cpp:
// Copyright (C) 2001-2007, Chris Laurel <claurel@shatters.net>
//
// The main application window.
//
// This program is free software; you can redistribute it and/or
// modify it under the terms of the GNU General Public License
// as published by the Free Software Foundation; either version 2
// of the License, or (at your option) any later version.

#include "winmainwindow.h"

#include <array>
#include <cassert>
#include <cmath>
#include <cstdint>
#include <cstring>
#include <string_view>
#include <type_traits>

#include <epoxy/wgl.h>

#include <fmt/format.h>

#include <celengine/body.h>
#include <celengine/glsupport.h>
#include <celengine/marker.h>
#include <celengine/render.h>
#include <celengine/simulation.h>
#include <celengine/universe.h>
#include <celestia/celestiacore.h>
#include <celestia/celestiastate.h>
#include <celestia/configfile.h>
#include <celestia/helper.h>
#include <celestia/scriptmenu.h>
#include <celestia/url.h>
#include <celutil/gettext.h>
#include <celutil/logger.h>
#include <celutil/tzutil.h>

#include <joystickapi.h>
#include <shellapi.h>

#include "res/resource.h"
#include "odmenu.h"
#include "tstring.h"
#include "winbookmarks.h"
#include "wincontextmenu.h"
#include "windisplaymodedlg.h"
#include "wineclipses.h"
#include "winfiledlgs.h"
#include "winfinddlg.h"
#include "wingotodlg.h"
#include "winhelpdlgs.h"
#include "winlocations.h"
#include "winpreferences.h"
#ifdef USE_FFMPEG
#include "winmoviecapture.h"
#endif
#include "winssbrowser.h"
#include "winstarbrowser.h"
#include "wintime.h"
#include "wintourguide.h"
#include "winviewoptsdlg.h"

using namespace std::string_view_literals;
using celestia::util::GetLogger;

namespace celestia::win32
{

namespace
{

bool
ToggleMenuItem(HMENU menu, int id)
{
    MENUITEMINFO menuInfo;
    menuInfo.cbSize = sizeof(MENUITEMINFO);
    menuInfo.fMask = MIIM_STATE;
    if (GetMenuItemInfo(menu, id, FALSE, &menuInfo))
    {
        bool isChecked = ((menuInfo.fState & MFS_CHECKED) != 0);
        CheckMenuItem(menu, id, isChecked ? MF_UNCHECKED : MF_CHECKED);
        return !isChecked;
    }
    return false;
}

void
setMenuItemCheck(HMENU menuBar, int menuItem, bool checked)
{
    CheckMenuItem(menuBar, menuItem, checked ? MF_CHECKED : MF_UNCHECKED);
}

// Version of the function from tstring.h with smaller intermediate buffer
// suitable for char event processing
template<typename T, std::enable_if_t<std::is_same_v<typename T::value_type, char>, int> = 0>
void
AppendTCharCodeToUTF8(TCHAR* tch, int nch, T& destination)
{
    if (nch <= 0)
        return;
    tstring_view source(tch, static_cast<std::size_t>(nch));
#ifdef _UNICODE
    AppendTCharToUTF8(source, destination);
#else
    fmt::basic_memory_buffer<wchar_t, 4> wbuffer;
    int wlength = MultiByteToWideChar(CP_ACP, 0, tch, nch, nullptr, 0);
    if (wlength <= 0)
        return;

    wbuffer.resize(static_cast<std::size_t>(wlength));
    wlength = MultiByteToWideChar(CP_ACP, 0, tch, nch, wbuffer.data(), wlength);
    if (wlength <= 0)
        return;

    int length = WideCharToMultiByte(CP_UTF8, 0, wbuffer.data(), wlength, nullptr, 0, nullptr, nullptr);
    if (length <= 0)
        return;

    const auto existingSize = destination.size();
    destination.resize(existingSize + static_cast<std::size_t>(length));
    length = WideCharToMultiByte(CP_UTF8, 0, wbuffer.data(), wlength,
                                 destination.data() + existingSize, length,
                                 nullptr, nullptr);
    destination.resize(length >= 0 ? (existingSize + static_cast<std::size_t>(length)) : existingSize);
#endif
}

unsigned int
ChooseBestMSAAPixelFormat(HDC hdc, int *formats, unsigned int numFormats,
                          int samplesRequested)
{
    int idealFormat = 0;
    int bestFormat  = 0;
    int bestSamples = 0;

    for (unsigned int i = 0; i < numFormats; i++)
    {
        int query = WGL_SAMPLES_ARB;
        int result = 0;

        query = WGL_SAMPLES_ARB;
        wglGetPixelFormatAttribivARB(hdc, formats[i], 0, 1, &query, &result);

        if (result <= samplesRequested && result >= bestSamples)
        {
            bestSamples = result;
            bestFormat = formats[i];
        }

        if (result == samplesRequested)
            idealFormat = formats[i];
    }

    if (idealFormat != 0)
        return idealFormat;

    return bestFormat;
}

// Select the pixel format for a given device context
bool
SetDCPixelFormat(HDC hDC, const CelestiaCore* appCore)
{
    bool msaa = false;
    if (appCore->getConfig()->renderDetails.aaSamples > 1 &&
        epoxy_has_wgl_extension(hDC, "WGL_ARB_pixel_format") &&
        epoxy_has_wgl_extension(hDC, "WGL_ARB_multisample"))
    {
        msaa = true;
    }

    if (!msaa)
    {
        static PIXELFORMATDESCRIPTOR pfd = {
            sizeof(PIXELFORMATDESCRIPTOR),    // Size of this structure
            1,                // Version of this structure
            PFD_DRAW_TO_WINDOW |    // Draw to Window (not to bitmap)
            PFD_SUPPORT_OPENGL |    // Support OpenGL calls in window
            PFD_DOUBLEBUFFER,        // Double buffered mode
            PFD_TYPE_RGBA,        // RGBA Color mode
            (BYTE)GetDeviceCaps(hDC, BITSPIXEL),// Want the display bit depth
            0,0,0,0,0,0,          // Not used to select mode
            0,0,            // Not used to select mode
            0,0,0,0,0,            // Not used to select mode
            24,                // Size of depth buffer
            0,                // Not used to select mode
            0,                // Not used to select mode
            PFD_MAIN_PLANE,             // Draw in main plane
            0,                          // Not used to select mode
            0,0,0                       // Not used to select mode
        };

        // Choose a pixel format that best matches that described in pfd
        int nPixelFormat = ChoosePixelFormat(hDC, &pfd);
        if (nPixelFormat == 0)
        {
            // Uh oh . . . looks like we can't handle OpenGL on this device.
            return false;
        }
        else
        {
            // Set the pixel format for the device context
            SetPixelFormat(hDC, nPixelFormat, &pfd);
            return true;
        }
    }
    else
    {
        PIXELFORMATDESCRIPTOR pfd;

        int ifmtList[] = {
            WGL_DRAW_TO_WINDOW_ARB, TRUE,
            WGL_SUPPORT_OPENGL_ARB, TRUE,
            WGL_DOUBLE_BUFFER_ARB,  TRUE,
            WGL_PIXEL_TYPE_ARB,     WGL_TYPE_RGBA_ARB,
            WGL_DEPTH_BITS_ARB,     24,
            WGL_COLOR_BITS_ARB,     24,
            WGL_RED_BITS_ARB,       8,
            WGL_GREEN_BITS_ARB,     8,
            WGL_BLUE_BITS_ARB,      8,
            WGL_ALPHA_BITS_ARB,     0,
            WGL_ACCUM_BITS_ARB,     0,
            WGL_STENCIL_BITS_ARB,   0,
            WGL_SAMPLE_BUFFERS_ARB, appCore->getConfig()->renderDetails.aaSamples > 1,
            0
        };

        int             pixelFormatIndex;
        int             pixFormats[256];
        unsigned int    numFormats;

        wglChoosePixelFormatARB(hDC, ifmtList, NULL, 256, pixFormats, &numFormats);

        pixelFormatIndex = ChooseBestMSAAPixelFormat(hDC, pixFormats,
                                                     numFormats,
                                                     appCore->getConfig()->renderDetails.aaSamples);

        DescribePixelFormat(hDC, pixelFormatIndex,
                            sizeof(PIXELFORMATDESCRIPTOR), &pfd);
        if (!SetPixelFormat(hDC, pixelFormatIndex, &pfd))
            return false;

        return true;
    }
}

bool
InitJoystick()
{
    int nJoysticks = joyGetNumDevs();
    if (nJoysticks <= 0)
        return false;

    JOYCAPS caps;
    if (joyGetDevCaps(JOYSTICKID1, &caps, sizeof(caps)) != JOYERR_NOERROR)
    {
        GetLogger()->error(_("Error getting joystick caps.\n"));
        return false;
    }

    GetLogger()->error(_("Using joystick: {}\n"), TCharToUTF8String(caps.szPname));

    return true;
}

} // end unnamed namespace

MainWindow::MainWindow(HINSTANCE _appInstance,
                       HMODULE _hRes,
                       HMENU _menuBar,
                       ODMenu* _odAppMenu,
                       CelestiaCore* _appCore,
                       int _fullScreenMode,
                       util::array_view<DEVMODE> _displayModes) :
    appInstance(_appInstance),
    hRes(_hRes),
    menuBar(_menuBar),
    odAppMenu(_odAppMenu),
    appCore(_appCore),
    lastFullScreenMode(_fullScreenMode),
    displayModes(_displayModes)
{
    joystickAvailable = InitJoystick();
}

MainWindow::~MainWindow() = default;

LRESULT
MainWindow::create(HWND _hWnd)
{
    hWnd = _hWnd;
    SetWindowLongPtr(hWnd, GWLP_USERDATA, reinterpret_cast<LPARAM>(this));
    //Instruct menu class to enumerate menu structure
    odAppMenu->Init(hWnd, menuBar);

    //Associate some menu items with bitmap resources
    odAppMenu->SetItemImage(appInstance, ID_FILE_OPENSCRIPT, IDB_SCRIPT);
    odAppMenu->SetItemImage(appInstance, ID_FILE_RUNDEMO, IDB_SCRIPT);
    odAppMenu->SetItemImage(appInstance, ID_FILE_CAPTUREIMAGE, IDB_CAMERA);
    odAppMenu->SetItemImage(appInstance, ID_FILE_CAPTUREMOVIE, IDB_CAMCORDER);
    odAppMenu->SetItemImage(appInstance, ID_FILE_EXIT, IDB_EXIT);
    odAppMenu->SetItemImage(appInstance, ID_TIME_SETTIME, IDB_CLOCK);
    odAppMenu->SetItemImage(appInstance, ID_TIME_FREEZE, IDB_STOP);
    odAppMenu->SetItemImage(appInstance, ID_RENDER_VIEWOPTIONS, IDB_SUNGLASSES);
    odAppMenu->SetItemImage(appInstance, ID_RENDER_LOCATIONS, IDB_GLOBE);
    odAppMenu->SetItemImage(appInstance, ID_HELP_CONTROLS, IDB_CONFIG);
    odAppMenu->SetItemImage(appInstance, ID_HELP_ABOUT, IDB_ABOUT);
    odAppMenu->SetItemImage(appInstance, ID_BOOKMARKS_ADDBOOKMARK, IDB_BOOKMARK_ADD);
    odAppMenu->SetItemImage(appInstance, ID_BOOKMARKS_ORGANIZE, IDB_BOOKMARK_ORGANIZE);
    odAppMenu->SetItemImage(appInstance, ID_TIME_REALTIME, IDB_TIME_ADD);
    odAppMenu->SetItemImage(appInstance, ID_TIME_REVERSE, IDB_TIME_REMOVE);
    odAppMenu->SetItemImage(appInstance, ID_TIME_FASTER, IDB_TIME_FORWARD);
    odAppMenu->SetItemImage(appInstance, ID_TIME_SLOWER, IDB_TIME_BACKWARD);
    odAppMenu->SetItemImage(appInstance, ID_RENDER_DISPLAYMODE, IDB_DISPLAY_MODE);
    odAppMenu->SetItemImage(appInstance, ID_RENDER_FULLSCREEN, IDB_DISPLAY_FULL_MODE);
    odAppMenu->SetItemImage(appInstance, ID_VIEW_HSPLIT, IDB_DISPLAY_VIEW_HSPLIT);
    odAppMenu->SetItemImage(appInstance, ID_VIEW_VSPLIT, IDB_DISPLAY_VIEW_VSPLIT);
    odAppMenu->SetItemImage(appInstance, ID_VIEW_DELETE_ACTIVE, IDB_DISPLAY_VIEW_DELETE_ACTIVE);
    odAppMenu->SetItemImage(appInstance, ID_VIEW_SINGLE, IDB_DISPLAY_VIEW_SINGLE);
    odAppMenu->SetItemImage(appInstance, ID_HELP_GUIDE, IDB_DISPLAY_HELP_GUIDE);
    odAppMenu->SetItemImage(appInstance, ID_HELP_GLINFO, IDB_DISPLAY_HELP_GLINFO);
    odAppMenu->SetItemImage(appInstance, ID_HELP_LICENSE, IDB_DISPLAY_VIEW_HELP_LICENSE);
    odAppMenu->SetItemImage(appInstance, ID_NAVIGATION_HOME, IDB_NAV_HOME);
    odAppMenu->SetItemImage(appInstance, ID_NAVIGATION_TOURGUIDE, IDB_NAV_TOURGUIDE);
    odAppMenu->SetItemImage(appInstance, ID_NAVIGATION_SSBROWSER, IDB_NAV_SSBROWSER);
    odAppMenu->SetItemImage(appInstance, ID_NAVIGATION_STARBROWSER, IDB_NAV_STARBROWSER);
    odAppMenu->SetItemImage(appInstance, ID_NAVIGATION_ECLIPSEFINDER, IDB_NAV_ECLIPSEFINDER);

    DragAcceptFiles(hWnd, TRUE);

    return 0;
}

LRESULT
MainWindow::measureItem(LPARAM lParam) const
{
    odAppMenu->MeasureItem(hWnd, lParam);
    return TRUE;
}

LPARAM
MainWindow::drawItem(LPARAM lParam) const
{
    odAppMenu->DrawItem(hWnd, lParam);
    return TRUE;
}

void
MainWindow::mouseMove(WPARAM wParam, LPARAM lParam)
{
    int x = LOWORD(lParam);
    int y = HIWORD(lParam);

    bool reallyMoved = x != lastMouseMove.x || y != lastMouseMove.y;
    lastMouseMove.x = x;
    lastMouseMove.y = y;

    if (!reallyMoved)
        return;

    appCore->mouseMove(static_cast<float>(x), static_cast<float>(y));

    if ((wParam & (MK_LBUTTON | MK_RBUTTON)) != 0)
    {
        // A bit of mouse tweaking here . . .  we want to allow the
        // user to rotate and zoom continuously, without having to
        // pick up the mouse every time it leaves the window.  So,
        // once we start dragging, we'll hide the mouse and reset
        // its position every time it's moved.
        POINT pt;
        pt.x = lastX;
        pt.y = lastY;
        ClientToScreen(hWnd, &pt);

        // If the cursor is still visible, this is the first mouse
        // move message of this drag.  Hide the cursor and set the
        // cursor position to the center of the window.  Once the
        // drag is complete, we'll restore the cursor position and
        // make it visible again.
        if (ignoreNextMoveEvent)
        {
            // This hack is required because there's a move event
            // right after canceling a context menu by clicking
            // outside of it.  Because it was canceled by clicking,
            // the mouse button down bits are set, and the infinite
            // mouse code gets confused.
            ignoreNextMoveEvent = false;
        }
        else if (cursorVisible)
        {
            // Hide the cursor
            ShowCursor(FALSE);
            cursorVisible = false;

            // Save the cursor position
            saveCursorPos = pt;

            // Compute the center point of the client area
            RECT rect;
            GetClientRect(hWnd, &rect);
            POINT center;
            center.x = (rect.right - rect.left) / 2;
            center.y = (rect.bottom - rect.top) / 2;

            // Set the cursor position to the center of the window
            x = center.x + (x - lastX);
            y = center.y + (y - lastY);
            lastX = center.x;
            lastY = center.y;

            ClientToScreen(hWnd, &center);
            SetCursorPos(center.x, center.y);
        }
        else
        {
            if (x - lastX != 0 || y - lastY != 0)
                SetCursorPos(pt.x, pt.y);
        }
    }

    int buttons = 0;
    if ((wParam & MK_LBUTTON) != 0)
        buttons |= CelestiaCore::LeftButton;
    if ((wParam & MK_RBUTTON) != 0)
        buttons |= CelestiaCore::RightButton;
    if ((wParam & MK_MBUTTON) != 0)
        buttons |= CelestiaCore::MiddleButton;
    if ((wParam & MK_SHIFT) != 0)
        buttons |= CelestiaCore::ShiftKey;
    if ((wParam & MK_CONTROL) != 0)
        buttons |= CelestiaCore::ControlKey;
    appCore->mouseMove(static_cast<float>(x - lastX),
                       static_cast<float>(y - lastY),
                       buttons);

    if (isFullScreen)
    {
        if (menuBarHidden && y < 10)
        {
            SetMenu(hWnd, menuBar);
            menuBarHidden = false;
        }
        else if (!menuBarHidden && y >= 10)
        {
            SetMenu(hWnd, NULL);
            menuBarHidden = true;
        }
    }
}

void
MainWindow::buttonDown(LPARAM lParam, int button)
{
    lastX = LOWORD(lParam);
    lastY = HIWORD(lParam);
    appCore->mouseButtonDown(static_cast<float>(lastX),
                             static_cast<float>(lastY),
                             button);
}

void
MainWindow::buttonUp(LPARAM lParam, int button)
{
    if (!cursorVisible && (button == CelestiaCore::LeftButton || button == CelestiaCore::RightButton))
        restoreCursor();
    appCore->mouseButtonUp(static_cast<float>(LOWORD(lParam)),
                           static_cast<float>(HIWORD(lParam)),
                           button);
}

void
MainWindow::mouseWheel(WPARAM wParam) const
{
    int modifiers = 0;
    if ((wParam & MK_SHIFT) != 0)
        modifiers |= CelestiaCore::ShiftKey;

    float delta = static_cast<SHORT>(HIWORD(wParam)) > 0 ? -1.0f : 1.0f;
    appCore->mouseWheel(delta, modifiers);
}

void
MainWindow::keyDown(WPARAM wParam)
{
    switch (wParam)
    {
    case VK_ESCAPE:
        appCore->charEntered('\033');
        break;
    case VK_INSERT:
    case 'C':
        if ((GetKeyState(VK_LCONTROL) | GetKeyState(VK_RCONTROL)) & 0x8000)
        {
            copyStateURLToClipboard();
            appCore->flash(_("Copied URL"));
        }
        break;
    default:
        handleKey(wParam, true);
        break;
    }
}

void
MainWindow::handleKey(WPARAM wParam, bool down)
{
    int k = -1;
    int modifiers = 0;

    if (GetKeyState(VK_SHIFT) & 0x8000)
        modifiers |= CelestiaCore::ShiftKey;
    if (GetKeyState(VK_CONTROL) & 0x8000)
        modifiers |= CelestiaCore::ControlKey;

    switch (wParam)
    {
    case VK_UP:
        k = CelestiaCore::Key_Up;
        break;
    case VK_DOWN:
        k = CelestiaCore::Key_Down;
        break;
    case VK_LEFT:
        k = CelestiaCore::Key_Left;
        break;
    case VK_RIGHT:
        k = CelestiaCore::Key_Right;
        break;
    case VK_HOME:
        k = CelestiaCore::Key_Home;
        break;
    case VK_END:
        k = CelestiaCore::Key_End;
        break;
    case VK_PRIOR:
        k = CelestiaCore::Key_PageUp;
        break;
    case VK_NEXT:
        k = CelestiaCore::Key_PageDown;
        break;
    case VK_F1:
        k = CelestiaCore::Key_F1;
        break;
    case VK_F2:
        k = CelestiaCore::Key_F2;
        break;
    case VK_F3:
        k = CelestiaCore::Key_F3;
        break;
    case VK_F4:
        k = CelestiaCore::Key_F4;
        break;
    case VK_F5:
        k = CelestiaCore::Key_F5;
        break;
    case VK_F6:
        k = CelestiaCore::Key_F6;
        break;
    case VK_F7:
        k = CelestiaCore::Key_F7;
        break;
    case VK_F8:
        if (joystickAvailable && down)
        {
            appCore->joystickAxis(CelestiaCore::JoyAxis::X, 0);
            appCore->joystickAxis(CelestiaCore::JoyAxis::Y, 0);
            appCore->joystickAxis(CelestiaCore::JoyAxis::Z, 0);
            useJoystick = !useJoystick;
        }
        break;
    case VK_F11:
        k = CelestiaCore::Key_F11;
        break;
    case VK_F12:
        k = CelestiaCore::Key_F12;
        break;

    case VK_NUMPAD2:
        k = CelestiaCore::Key_NumPad2;
        break;
    case VK_NUMPAD4:
        k = CelestiaCore::Key_NumPad4;
        break;
    case VK_NUMPAD5:
        k = CelestiaCore::Key_NumPad5;
        break;
    case VK_NUMPAD6:
        k = CelestiaCore::Key_NumPad6;
        break;
    case VK_NUMPAD7:
        k = CelestiaCore::Key_NumPad7;
        break;
    case VK_NUMPAD8:
        k = CelestiaCore::Key_NumPad8;
        break;
    case VK_NUMPAD9:
        k = CelestiaCore::Key_NumPad9;
        break;
    case VK_DELETE:
        if (!down)
            appCore->charEntered('\177');
        break;

    case '0':
    case '1':
    case '2':
    case '3':
    case '4':
    case '5':
    case '6':
    case '7':
    case '8':
    case '9':
        // Special handling required to send Ctrl+number keys to
        // Celestia keyboard handler.
        if (!down && (modifiers & CelestiaCore::ControlKey))
            appCore->charEntered((char) wParam, modifiers);
        break;

    case 'A':
    case 'Z':
        if ((GetKeyState(VK_CONTROL) & 0x8000) == 0)
            k = wParam;
        break;
    }

    if (k >= 0)
    {
        if (down)
            appCore->keyDown(k, modifiers);
        else
            appCore->keyUp(k, modifiers);
    }
}

void
MainWindow::processChar(WPARAM wParam, LPARAM lParam) const
{
    // Bits 16-23 of lParam specify the scan code of the key pressed.

    // Ignore all keypad input, this will be handled by WM_KEYDOWN
    // messages.
    char cScanCode = static_cast<char>(HIWORD(lParam) & 0xFF);
    if ((cScanCode >= 71 && cScanCode <= 73) ||
        (cScanCode >= 75 && cScanCode <= 77) ||
        (cScanCode >= 79 && cScanCode <= 83))
    {
        return;
    }

    auto charCode = static_cast<TCHAR>(wParam);
    int modifiers = 0;
    if (GetKeyState(VK_SHIFT) & 0x8000)
        modifiers |= CelestiaCore::ShiftKey;

    Renderer* r = appCore->getRenderer();
<<<<<<< HEAD
    std::uint64_t oldRenderFlags = r->getRenderFlags();
    int oldLabelMode = r->getLabelMode();
=======
    RenderFlags oldRenderFlags = r->getRenderFlags();
    RenderLabels oldLabelMode = r->getLabelMode();
    StarStyle oldStarStyle = r->getStarStyle();
>>>>>>> 0d398982
    auto oldResolution = r->getResolution();
    auto oldColorTable = r->getStarColorTable();

    // Catch backtab (Shift+Tab)
    if (charCode == TEXT('\011') && (modifiers & CelestiaCore::ShiftKey))
    {
        appCore->charEntered(CelestiaCore::Key_BackTab, modifiers);
    }
    else
    {
        // Convert charCode to UTF-8
        fmt::basic_memory_buffer<char, 8> buffer;
        AppendTCharCodeToUTF8(&charCode, 1, buffer);
        buffer.push_back('\0');
        appCore->charEntered(buffer.data(), modifiers);
    }

    if (r->getRenderFlags() != oldRenderFlags ||
        r->getLabelMode() != oldLabelMode ||
        r->getResolution() != oldResolution ||
        r->getStarColorTable() != oldColorTable)
    {
        SyncMenusWithRendererState(appCore, menuBar);
    }
}

void
MainWindow::imeChar(WPARAM wParam) const
{
    fmt::basic_memory_buffer<char, 16> buffer;
#ifdef _UNICODE
    auto charCode = static_cast<TCHAR>(wParam);
    AppendTCharCodeToUTF8(&charCode, 1, buffer);
#else
    std::array<char, 2> charSeq
    {
        static_cast<char>(wParam >> 8),
        static_cast<char>(wParam & 0x0ff),
    };
    if (charSeq[0])
        AppendTCharCodeToUTF8(charSeq.data(), 2, buffer);
    else
        AppendTCharCodeToUTF8(charSeq.data() + 1, 1, buffer);
#endif
    buffer.push_back('\0');
    appCore->charEntered(buffer.data());
}

void
MainWindow::copyData(LPARAM lParam) const
{
    // The copy data message is used to send URL strings between processes.
    auto cd = reinterpret_cast<COPYDATASTRUCT*>(lParam);
    if (cd == nullptr || cd->lpData == nullptr)
        return;

    std::string_view url(static_cast<const char*>(cd->lpData), cd->cbData);
    while (!url.empty() && url.back() == '\0')
        url = url.substr(0, url.size() - 1);
    if (url.size() >= 4 && url.substr(0, 4) == "cel:"sv)
    {
        appCore->flash(_("Loading URL"));
        appCore->goToUrl(url);
    }
    else if ((url.size() >= 4 && url.substr(url.size() - 4) == ".cel"sv) ||
             (url.size() >= 5 && url.substr(url.size() - 5) == ".celx"sv))
    {
        appCore->runScript(std::filesystem::u8path(url));
    }
}

void
MainWindow::command(WPARAM wParam, LPARAM lParam)
{
    switch (LOWORD(wParam))
    {
    case ID_NAVIGATION_CENTER:
        appCore->charEntered('c');
        break;

    case ID_NAVIGATION_GOTO:
        appCore->charEntered('G');
        break;

    case ID_NAVIGATION_FOLLOW:
        appCore->charEntered('F');
        break;

    case ID_NAVIGATION_SYNCORBIT:
        appCore->charEntered('Y');
        break;

    case ID_NAVIGATION_TRACK:
        appCore->charEntered('T');
        break;

    case ID_NAVIGATION_HOME:
        appCore->charEntered('H');
        break;

    case ID_NAVIGATION_SELECT:
        ShowFindObjectDialog(hRes, hWnd, appCore);
        break;

    case ID_NAVIGATION_GOTO_OBJECT:
        if (gotoObjectDlg == nullptr)
            gotoObjectDlg = std::make_unique<GotoObjectDialog>(hRes, hWnd, appCore);
        break;

    case ID_SELECT_PRIMARY_BODY:
        handleSelectPrimary();
        break;

    case IDCLOSE:
        if (gotoObjectDlg != nullptr && reinterpret_cast<LPARAM>(gotoObjectDlg.get()) == lParam)
            gotoObjectDlg.reset();
        else if (tourGuide != nullptr && reinterpret_cast<LPARAM>(tourGuide.get()) == lParam)
            tourGuide.reset();
        else if (starBrowser != nullptr && reinterpret_cast<LPARAM>(starBrowser.get()) == lParam)
            starBrowser.reset();
        else if (solarSystemBrowser != nullptr && reinterpret_cast<LPARAM>(solarSystemBrowser.get()) == lParam)
            solarSystemBrowser.reset();
        else if (viewOptionsDlg != nullptr && reinterpret_cast<LPARAM>(viewOptionsDlg.get()) == lParam)
            viewOptionsDlg.reset();
        else if (eclipseFinder != nullptr && reinterpret_cast<LPARAM>(eclipseFinder.get()) == lParam)
            eclipseFinder.reset();
        else if (locationsDlg != nullptr && reinterpret_cast<LPARAM>(locationsDlg.get()) == lParam)
            locationsDlg.reset();
        else if (displayModeDlg != nullptr && reinterpret_cast<LPARAM>(displayModeDlg.get()) == lParam)
        {
            if (displayModeDlg->update)
            {
                if (displayModeDlg->screenMode == 0)
                {
                    isFullScreen = false;
                }
                else
                {
                    isFullScreen = true;
                    lastFullScreenMode = displayModeDlg->screenMode;
                }
            }
            displayModeDlg.reset();
        }
        break;

    case ID_NAVIGATION_TOURGUIDE:
        if (tourGuide == nullptr)
            tourGuide = std::make_unique<TourGuide>(hRes, hWnd, appCore);
        break;

    case ID_NAVIGATION_SSBROWSER:
        if (solarSystemBrowser == nullptr)
            solarSystemBrowser = std::make_unique<SolarSystemBrowser>(hRes, hWnd, appCore);
        break;

    case ID_NAVIGATION_STARBROWSER:
        if (starBrowser == nullptr)
            starBrowser = std::make_unique<StarBrowser>(hRes, hWnd, appCore);
        break;

    case ID_NAVIGATION_ECLIPSEFINDER:
        if (eclipseFinder == nullptr)
            eclipseFinder = std::make_unique<EclipseFinderDialog>(hRes, hWnd, appCore);
        break;

    case ID_RENDER_DISPLAYMODE:
        if (displayModeDlg == nullptr)
            displayModeDlg = std::make_unique<DisplayModeDialog>(hRes, hWnd, displayModes, currentMode());
        break;

    case ID_RENDER_FULLSCREEN:
        isFullScreen = !isFullScreen;
        break;

    case ID_RENDER_VIEWOPTIONS:
        if (viewOptionsDlg == nullptr)
            viewOptionsDlg = std::make_unique<ViewOptionsDialog>(hRes, hWnd, appCore);
        break;

    case ID_RENDER_LOCATIONS:
        if (locationsDlg == nullptr)
            locationsDlg = std::make_unique<LocationsDialog>(hRes, hWnd, appCore);
        break;

    case ID_RENDER_INCREASEEXPOSURE:
        appCore->charEntered(']');
        break;

    case ID_RENDER_DECREASEEXPOSURE:
        appCore->charEntered('[');
        break;

    case ID_RENDER_AMBIENTLIGHT_NONE:
        CheckMenuItem(menuBar, ID_RENDER_AMBIENTLIGHT_NONE,   MF_CHECKED);
        CheckMenuItem(menuBar, ID_RENDER_AMBIENTLIGHT_LOW,    MF_UNCHECKED);
        CheckMenuItem(menuBar, ID_RENDER_AMBIENTLIGHT_MEDIUM, MF_UNCHECKED);
        appCore->getRenderer()->setAmbientLightLevel(0.0f);
        break;

    case ID_RENDER_AMBIENTLIGHT_LOW:
        CheckMenuItem(menuBar, ID_RENDER_AMBIENTLIGHT_NONE,   MF_UNCHECKED);
        CheckMenuItem(menuBar, ID_RENDER_AMBIENTLIGHT_LOW,    MF_CHECKED);
        CheckMenuItem(menuBar, ID_RENDER_AMBIENTLIGHT_MEDIUM, MF_UNCHECKED);
        appCore->getRenderer()->setAmbientLightLevel(0.1f);
        break;

    case ID_RENDER_AMBIENTLIGHT_MEDIUM:
        CheckMenuItem(menuBar, ID_RENDER_AMBIENTLIGHT_NONE,   MF_UNCHECKED);
        CheckMenuItem(menuBar, ID_RENDER_AMBIENTLIGHT_LOW,    MF_UNCHECKED);
        CheckMenuItem(menuBar, ID_RENDER_AMBIENTLIGHT_MEDIUM, MF_CHECKED);
        appCore->getRenderer()->setAmbientLightLevel(0.25f);
        break;

<<<<<<< HEAD
=======
    case ID_RENDER_STARSTYLE_FUZZY:
        appCore->getRenderer()->setStarStyle(StarStyle::FuzzyPointStars);
        SyncMenusWithRendererState(appCore, menuBar);
        break;

    case ID_RENDER_STARSTYLE_POINTS:
        appCore->getRenderer()->setStarStyle(StarStyle::PointStars);
        SyncMenusWithRendererState(appCore, menuBar);
        break;

    case ID_RENDER_STARSTYLE_DISCS:
        appCore->getRenderer()->setStarStyle(StarStyle::ScaledDiscStars);
        SyncMenusWithRendererState(appCore, menuBar);
        break;

    case ID_STARCOLOR_CLASSIC:
        appCore->getRenderer()->setStarColorTable(ColorTableType::Enhanced);
        SyncMenusWithRendererState(appCore, menuBar);
        break;

>>>>>>> 0d398982
    case ID_STARCOLOR_D65:
        appCore->getRenderer()->setStarColorTable(ColorTableType::Blackbody_D65);
        SyncMenusWithRendererState(appCore, menuBar);
        break;

    case ID_STARCOLOR_SOLAR:
        appCore->getRenderer()->setStarColorTable(ColorTableType::SunWhite);
        SyncMenusWithRendererState(appCore, menuBar);
        break;

    case ID_STARCOLOR_VEGA:
        appCore->getRenderer()->setStarColorTable(ColorTableType::VegaWhite);
        SyncMenusWithRendererState(appCore, menuBar);
        break;

    case ID_RENDER_TEXTURERES_LOW:
        appCore->getRenderer()->setResolution(TextureResolution::lores);
        SyncMenusWithRendererState(appCore, menuBar);
        break;

    case ID_RENDER_TEXTURERES_MEDIUM:
        appCore->getRenderer()->setResolution(TextureResolution::medres);
        SyncMenusWithRendererState(appCore, menuBar);
        break;

    case ID_RENDER_TEXTURERES_HIGH:
        appCore->getRenderer()->setResolution(TextureResolution::hires);
        SyncMenusWithRendererState(appCore, menuBar);
        break;

    case ID_RENDER_ANTIALIASING:
        appCore->charEntered('\030');
        SyncMenusWithRendererState(appCore, menuBar);
        break;

    case ID_RENDER_BODY_AXES:
        appCore->toggleReferenceMark("body axes");
        break;

    case ID_RENDER_FRAME_AXES:
        appCore->toggleReferenceMark("frame axes");
        break;

    case ID_RENDER_SUN_DIRECTION:
        appCore->toggleReferenceMark("sun direction");
        break;

    case ID_RENDER_VELOCITY_VECTOR:
        appCore->toggleReferenceMark("velocity vector");
        break;

    case ID_RENDER_PLANETOGRAPHIC_GRID:
        appCore->toggleReferenceMark("planetographic grid");
        break;

    case ID_RENDER_TERMINATOR:
        appCore->toggleReferenceMark("terminator");
        break;

    case ID_TIME_FASTER:
        appCore->charEntered('l');
        break;

    case ID_TIME_SLOWER:
        appCore->charEntered('k');
        break;

    case ID_TIME_REALTIME:
        appCore->charEntered('\\');
        break;

    case ID_TIME_FREEZE:
        appCore->charEntered(' ');
        break;

    case ID_TIME_REVERSE:
        appCore->charEntered('J');
        break;

    case ID_TIME_SETTIME:
        ShowSetTimeDialog(hRes, hWnd, appCore);

        // Update the local time menu item--since the set time dialog handles setting the time zone,
        // should we just get rid of the menu item?
        if (appCore->getTimeZoneBias() == 0)
            CheckMenuItem(menuBar, ID_TIME_SHOWLOCAL, MF_UNCHECKED);
        else
            CheckMenuItem(menuBar, ID_TIME_SHOWLOCAL, MF_CHECKED);
        break;

    case ID_TIME_SHOWLOCAL:
        if (ToggleMenuItem(menuBar, ID_TIME_SHOWLOCAL))
            ShowLocalTime(appCore);
        else
            ShowUniversalTime(appCore);
        break;

    case ID_VIEW_HSPLIT:
        appCore->splitView(celestia::View::HorizontalSplit);
        break;

    case ID_VIEW_VSPLIT:
        appCore->splitView(celestia::View::VerticalSplit);
        break;

    case ID_VIEW_SINGLE:
        appCore->singleView();
        break;

    case ID_VIEW_DELETE_ACTIVE:
        appCore->deleteView();
        break;

    case ID_VIEW_SHOW_FRAMES:
        appCore->setFramesVisible(!appCore->getFramesVisible());
        SyncMenusWithRendererState(appCore, menuBar);
        break;

    case ID_VIEW_SYNC_TIME:
        {
            Simulation* sim = appCore->getSimulation();
            sim->setSyncTime(!sim->getSyncTime());
            if (sim->getSyncTime())
                sim->synchronizeTime();
            SyncMenusWithRendererState(appCore, menuBar);
        }
        break;

    case ID_BOOKMARKS_ADDBOOKMARK:
        ShowAddBookmarkDialog(appInstance, hRes, hWnd, menuBar, odAppMenu, appCore);
        break;

    case ID_BOOKMARKS_ORGANIZE:
        ShowOrganizeBookmarksDialog(appInstance, hRes, hWnd, menuBar, odAppMenu, appCore);
        break;

    case ID_HELP_GUIDE:
        ShellExecute(hWnd, TEXT("open"), TEXT("help\\CelestiaGuide.html"), NULL, NULL, SW_NORMAL);
        break;

    case ID_HELP_CONTROLS:
        ShowControlsDialog(hRes, hWnd);
        break;

    case ID_HELP_ABOUT:
        ShowAboutDialog(hRes, hWnd);
        break;

    case ID_HELP_GLINFO:
        ShowGLInfoDialog(hRes, hWnd, appCore);
        break;

    case ID_HELP_LICENSE:
        ShowLicenseDialog(hRes, hWnd);
        break;

    case ID_INFO:
        showWWWInfo();
        break;

    case ID_FILE_OPENSCRIPT:
        HandleOpenScript(hWnd, appCore);
        break;

    case ID_FILE_RUNDEMO:
        handleRunDemo();
        break;

    case ID_FILE_CAPTUREIMAGE:
        HandleCaptureImage(hWnd, appCore);
        break;

#ifdef USE_FFMPEG
    case ID_FILE_CAPTUREMOVIE:
        HandleCaptureMovie(appInstance, hWnd, appCore);
        break;
#endif

    case ID_FILE_EXIT:
        SendMessage(hWnd, WM_CLOSE, 0, 0);
        break;

    case ID_TOOLS_MARK:
        if (Simulation* sim = appCore->getSimulation(); sim->getUniverse() != nullptr)
        {
            using celestia::MarkerRepresentation;
            MarkerRepresentation markerRep(MarkerRepresentation::Diamond,
                                            10.0f,
                                            Color(0.0f, 1.0f, 0.0f, 0.9f));

            sim->getUniverse()->markObject(sim->getSelection(),
                                            markerRep,
                                            1);

            appCore->getRenderer()->setRenderFlags(appCore->getRenderer()->getRenderFlags() | RenderFlags::ShowMarkers);
        }
        break;

    case ID_TOOLS_UNMARK:
        if (Simulation* sim = appCore->getSimulation(); sim->getUniverse() != nullptr)
            sim->getUniverse()->unmarkObject(sim->getSelection(), 1);
        break;

    default:
        commandDynamicMenus(wParam, lParam);
        break;
    }
}

void
MainWindow::resize(LPARAM lParam) const
{
    appCore->resize(LOWORD(lParam), HIWORD(lParam));
}

void
MainWindow::paint() const
{
    if (!bReady)
        return;

    appCore->draw();
    SwapBuffers(deviceContext);
    ValidateRect(hWnd, NULL);
}

bool
MainWindow::setDeviceContext(util::array_view<std::string> ignoreGLExtensions)
{
    deviceContext = GetDC(hWnd);
    if (!SetDCPixelFormat(deviceContext, appCore))
    {
        tstring message = UTF8ToTString(_("Could not get appropriate pixel format for OpenGL rendering."));
        tstring caption = UTF8ToTString(_("Fatal Error"));
        MessageBox(NULL, message.c_str(), caption.c_str(), MB_OK | MB_ICONERROR);
        return false;
    }

    bool firstContext = false;
    if (glContext == nullptr)
    {
        glContext = wglCreateContext(deviceContext);
        firstContext = true;
    }
    wglMakeCurrent(deviceContext, glContext);

    if (firstContext)
    {
        if (!gl::init(ignoreGLExtensions) || !gl::checkVersion(gl::GL_2_1))
        {
            tstring message = UTF8ToTString(_("Your system doesn't support OpenGL 2.1!"));
            tstring error = UTF8ToTString(_("Fatal Error"));
            MessageBox(NULL, message.c_str(), error.c_str(), MB_OK | MB_ICONERROR);
            return false;
        }
    }

    return true;
}

void
MainWindow::destroyDeviceContext()
{
    if (deviceContext != nullptr)
    {
        if (!ReleaseDC(hWnd, deviceContext))
        {
            tstring message = UTF8ToTString(_("Releasing device context failed."));
            tstring error = UTF8ToTString(_("Error"));
            MessageBox(NULL, message.c_str(), error.c_str(), MB_OK | MB_ICONERROR);
        }
        deviceContext = nullptr;
    }

    hWnd = nullptr;
}

bool
MainWindow::isDialogMessage(MSG* msg) const
{
    return (starBrowser != nullptr && IsDialogMessage(starBrowser->hwnd, msg)) ||
           (solarSystemBrowser != nullptr && IsDialogMessage(solarSystemBrowser->hwnd, msg)) ||
           (tourGuide != nullptr && IsDialogMessage(tourGuide->hwnd, msg)) ||
           (gotoObjectDlg != nullptr && IsDialogMessage(gotoObjectDlg->hwnd, msg)) ||
           (viewOptionsDlg != nullptr && IsDialogMessage(viewOptionsDlg->hwnd, msg)) ||
           (eclipseFinder != nullptr && IsDialogMessage(eclipseFinder->hwnd, msg)) ||
           (locationsDlg != nullptr && IsDialogMessage(locationsDlg->hwnd, msg)) ||
           (displayModeDlg != nullptr && IsDialogMessage(displayModeDlg->hwnd, msg));
}

void
MainWindow::handleJoystick()
{
    if (!useJoystick)
        return;

    JOYINFOEX info;
    info.dwSize = sizeof info;
    info.dwFlags = JOY_RETURNX | JOY_RETURNY | JOY_RETURNBUTTONS;
    MMRESULT err = joyGetPosEx(JOYSTICKID1, &info);

    if (err != JOYERR_NOERROR)
        return;

    float x = static_cast<float>(info.dwXpos) / 32768.0f - 1.0f;
    float y = static_cast<float>(info.dwYpos) / 32768.0f - 1.0f;

    appCore->joystickAxis(CelestiaCore::JoyAxis::X, x);
    appCore->joystickAxis(CelestiaCore::JoyAxis::Y, y);
    appCore->joystickButton(CelestiaCore::JoyButton1,
                            (info.dwButtons & 0x1) != 0);
    appCore->joystickButton(CelestiaCore::JoyButton2,
                            (info.dwButtons & 0x2) != 0);
    appCore->joystickButton(CelestiaCore::JoyButton7,
                            (info.dwButtons & 0x40) != 0);
    appCore->joystickButton(CelestiaCore::JoyButton8,
                            (info.dwButtons & 0x80) != 0);
}

bool
MainWindow::applyCurrentPreferences(AppPreferences& prefs) const
{
    WINDOWPLACEMENT placement;

    placement.length = sizeof(placement);
    if (!GetWindowPlacement(hWnd, &placement))
        return false;

    RECT rect = placement.rcNormalPosition;
    prefs.winX = rect.left;
    prefs.winY = rect.top;
    prefs.winWidth = rect.right - rect.left;
    prefs.winHeight = rect.bottom - rect.top;
    prefs.renderFlags = appCore->getRenderer()->getRenderFlags();
    prefs.labelMode = appCore->getRenderer()->getLabelMode();
    prefs.locationFilter = appCore->getSimulation()->getActiveObserver()->getLocationFilter();
    prefs.orbitMask = appCore->getRenderer()->getOrbitMask();
    prefs.exposure = appCore->getSimulation()->getExposure();
    prefs.ambientLight = appCore->getRenderer()->getAmbientLightLevel();
    prefs.galaxyLightGain = Galaxy::getLightGain();
    prefs.showLocalTime = (appCore->getTimeZoneBias() != 0);
    prefs.dateFormat = appCore->getDateFormat();
    prefs.hudDetail = appCore->getHudDetail();
    prefs.fullScreenMode = lastFullScreenMode;
    prefs.lastVersion = 0x01040100;
    prefs.altSurfaceName = appCore->getSimulation()->getActiveObserver()->getDisplayedSurface();
    prefs.starsColor = static_cast<int>(appCore->getRenderer()->getStarColorTable());
    prefs.textureResolution = appCore->getRenderer()->getResolution();

    return true;
}

void
MainWindow::commandDynamicMenus(WPARAM wParam, LPARAM lParam)
{
    if (const FavoritesList* favorites = appCore->getFavorites();
        favorites != nullptr &&
        LOWORD(wParam) >= ID_BOOKMARKS_FIRSTBOOKMARK &&
        LOWORD(wParam) - ID_BOOKMARKS_FIRSTBOOKMARK < static_cast<int>(favorites->size()))
    {
        int whichFavorite = LOWORD(wParam) - ID_BOOKMARKS_FIRSTBOOKMARK;
        appCore->activateFavorite(*(*favorites)[whichFavorite]);
    }
    else if (LOWORD(wParam) >= MENU_CHOOSE_PLANET &&
             LOWORD(wParam) < MENU_CHOOSE_PLANET + 1000)
    {
        // Handle the satellite/child object submenu
        Selection sel = appCore->getSimulation()->getSelection();
        switch (sel.getType())
        {
        case SelectionType::Star:
            appCore->getSimulation()->selectPlanet(LOWORD(wParam) - MENU_CHOOSE_PLANET);
            break;

        case SelectionType::Body:
            if (auto satellites = sel.body()->getSatellites(); satellites != nullptr)
                appCore->getSimulation()->setSelection(Selection(satellites->getBody(LOWORD(wParam) - MENU_CHOOSE_PLANET)));
            break;

        case SelectionType::DeepSky:
            // Current deep sky object/galaxy implementation does
            // not have children to select.
            break;

        case SelectionType::Location:
            break;

        default:
            break;
        }
    }
    else if (LOWORD(wParam) >= MENU_CHOOSE_SURFACE &&
             LOWORD(wParam) < MENU_CHOOSE_SURFACE + 1000)
    {
        // Handle the alternate surface submenu
        const Body* body = appCore->getSimulation()->getSelection().body();
        if (body == nullptr)
            return;

        int index = (int) LOWORD(wParam) - MENU_CHOOSE_SURFACE - 1;
        auto surfNames = GetBodyFeaturesManager()->getAlternateSurfaceNames(body);
        if (!surfNames.has_value())
            return;

        if (index >= 0 && index < static_cast<int>(surfNames->size()))
        {
            auto it = surfNames->begin();
            std::advance(it, index);
            appCore->getSimulation()->getActiveObserver()->setDisplayedSurface(*it);
        }
        else
        {
            appCore->getSimulation()->getActiveObserver()->setDisplayedSurface({});
        }
    }
    else if (LOWORD(wParam) >= ID_FIRST_SCRIPT &&
             LOWORD(wParam) <  ID_FIRST_SCRIPT + scriptMenuItems.size())
    {
        // Handle the script menu
        unsigned int scriptIndex = LOWORD(wParam) - ID_FIRST_SCRIPT;
        appCore->runScript(scriptMenuItems[scriptIndex].filename);
    }
}

void
MainWindow::restoreCursor()
{
    ShowCursor(TRUE);
    cursorVisible = true;
    SetCursorPos(saveCursorPos.x, saveCursorPos.y);
}

bool
MainWindow::copyStateURLToClipboard()
{
    BOOL b;
    b = OpenClipboard(hWnd);
    if (!b)
        return false;

    CelestiaState appState(appCore);
    appState.captureState();

    Url url(appState);

    fmt::basic_memory_buffer<wchar_t> urlBuffer;
    AppendUTF8ToWide(url.getAsString(), urlBuffer);
    urlBuffer.push_back(L'\0');
    SIZE_T sizeBytes = urlBuffer.size() * sizeof(wchar_t);
    HGLOBAL clipboardDataHandle = GlobalAlloc(GMEM_DDESHARE | GMEM_MOVEABLE, sizeBytes);

    auto clipboardData = GlobalLock(clipboardDataHandle);
    if (clipboardData == nullptr)
    {
        CloseClipboard();
        return false;
    }

    std::memcpy(clipboardData, urlBuffer.data(), sizeBytes);

    GlobalUnlock(clipboardDataHandle);
    EmptyClipboard();
    HANDLE h = SetClipboardData(CF_UNICODETEXT, clipboardDataHandle);
    CloseClipboard();
    return h != nullptr;
}

void
MainWindow::handleSelectPrimary() const
{
    Selection sel = appCore->getSimulation()->getSelection();
    if (sel.body() != nullptr)
        appCore->getSimulation()->setSelection(Helper::getPrimary(sel.body()));
}

void
MainWindow::showWWWInfo() const
{
    Selection sel = appCore->getSimulation()->getSelection();
    std::string url;
    switch (sel.getType())
    {
    case SelectionType::Body:
        url = sel.body()->getInfoURL();
        break;

    case SelectionType::Star:
        url = sel.star()->getInfoURL();
        if (url.empty())
        {
            // TODO: get rid of fixed URLs
            constexpr std::string_view simbadUrl = "http://simbad.u-strasbg.fr/sim-id.pl?protocol=html&Ident="sv;

            AstroCatalog::IndexNumber number = sel.star()->getIndex();
            if (number <= StarDatabase::MAX_HIPPARCOS_NUMBER)
            {
                url = fmt::format("{}HIP+{}", simbadUrl, number);
            }
            else if (number <= Star::MaxTychoCatalogNumber)
            {
                AstroCatalog::IndexNumber tyc3 = number / UINT32_C(1000000000);
                number -= tyc3 * UINT32_C(1000000000);
                AstroCatalog::IndexNumber tyc2 = number / UINT32_C(10000);
                number -= tyc2 * UINT32_C(10000);
                AstroCatalog::IndexNumber tyc1 = number;
                url = fmt::format("{}TYC+{}-{}-{}", simbadUrl, tyc1, tyc2, tyc3);
            }
        }
        break;

    case SelectionType::DeepSky:
        url = sel.deepsky()->getInfoURL();
        break;

    case SelectionType::Location:
        break;

    default:
        break;
    }

    if (url.empty())
        return;

#ifdef _UNICODE
    fmt::basic_memory_buffer<wchar_t> wbuffer;
    AppendUTF8ToWide(url, wbuffer);
    wbuffer.push_back(L'\0');
    ShellExecute(hWnd, TEXT("open"), wbuffer.data(), nullptr, nullptr, 0);
#else
    ShellExecute(hWnd, TEXT("open"), url.c_str(), nullptr, nullptr, 0);
#endif
}

void
MainWindow::handleRunDemo() const
{
    const auto& demoScriptFile = appCore->getConfig()->paths.demoScriptFile;
    if (demoScriptFile.empty())
        return;

    appCore->cancelScript();
    appCore->runScript(demoScriptFile);
}

LRESULT CALLBACK
MainWindowProc(HWND hWnd, UINT uMsg, WPARAM wParam, LPARAM lParam)
{
    MainWindow* mainWindow;
    if (uMsg == WM_CREATE)
    {
        auto cs = reinterpret_cast<CREATESTRUCT*>(lParam);
        mainWindow = reinterpret_cast<MainWindow*>(cs->lpCreateParams);
        return mainWindow->create(hWnd);
    }

    mainWindow = reinterpret_cast<MainWindow*>(GetWindowLongPtr(hWnd, GWLP_USERDATA));
    if (!mainWindow || !mainWindow->checkHWnd(hWnd))
        return DefWindowProc(hWnd, uMsg, wParam, lParam);

    switch(uMsg)
    {
    case WM_DROPFILES:
        break;

    case WM_MEASUREITEM:
        return mainWindow->measureItem(lParam);

    case WM_DRAWITEM:
        return mainWindow->drawItem(lParam);

    case WM_MOUSEMOVE:
        mainWindow->mouseMove(wParam, lParam);
        break;

    case WM_LBUTTONDOWN:
        mainWindow->buttonDown(lParam, CelestiaCore::LeftButton);
        break;

    case WM_RBUTTONDOWN:
        mainWindow->buttonDown(lParam, CelestiaCore::RightButton);
        break;

    case WM_MBUTTONDOWN:
        mainWindow->buttonDown(lParam, CelestiaCore::MiddleButton);
        break;

    case WM_LBUTTONUP:
        mainWindow->buttonUp(lParam, CelestiaCore::LeftButton);
        break;

    case WM_RBUTTONUP:
        mainWindow->buttonUp(lParam, CelestiaCore::RightButton);
        break;

    case WM_MBUTTONUP:
        mainWindow->buttonUp(lParam, CelestiaCore::MiddleButton);
        break;

    case WM_MOUSEWHEEL:
        mainWindow->mouseWheel(wParam);
        break;

    case WM_KEYDOWN:
        mainWindow->keyDown(wParam);
        break;

    case WM_KEYUP:
        mainWindow->handleKey(wParam, false);
        break;

    case WM_CHAR:
        mainWindow->processChar(wParam, lParam);
        break;

    case WM_IME_CHAR:
        mainWindow->imeChar(wParam);
        break;

    case WM_COPYDATA:
        mainWindow->copyData(lParam);
        break;

    case WM_COMMAND:
        mainWindow->command(wParam, lParam);
        break;

    case WM_CLOSE:
        PostQuitMessage(0);
        break;

    case WM_SIZE:
        mainWindow->resize(lParam);
        break;

    case WM_PAINT:
        mainWindow->paint();
        break;

    default:
        return DefWindowProc( hWnd, uMsg, wParam, lParam );
    }

    return 0;
}

ATOM
RegisterMainWindowClass(HINSTANCE appInstance, HCURSOR hDefaultCursor)
{
    // Set up and register the window class
    WNDCLASS wc;
    wc.style = CS_HREDRAW | CS_VREDRAW | CS_OWNDC;
    wc.lpfnWndProc = &MainWindowProc;
    wc.cbClsExtra = 0;
    wc.cbWndExtra = 0;
    wc.hInstance = appInstance;
    wc.hIcon = LoadIcon(appInstance, MAKEINTRESOURCE(IDI_CELESTIA_ICON));
    wc.hCursor = hDefaultCursor;
    wc.hbrBackground = NULL;
    wc.lpszMenuName = NULL;
    wc.lpszClassName = AppName;
    ATOM result = RegisterClass(&wc);
    if (result == 0)
    {
        tstring message = UTF8ToTString(_("Failed to register the window class."));
        tstring fatalError = UTF8ToTString(_("Fatal Error"));
        MessageBox(NULL, message.c_str(), fatalError.c_str(), MB_OK | MB_ICONERROR);
    }

    return result;
}

void
SyncMenusWithRendererState(CelestiaCore* appCore, HMENU menuBar)
{
    RenderFlags renderFlags = appCore->getRenderer()->getRenderFlags();
    float ambientLight = appCore->getRenderer()->getAmbientLightLevel();
    TextureResolution textureRes = appCore->getRenderer()->getResolution();

    setMenuItemCheck(menuBar, ID_VIEW_SHOW_FRAMES,
                     appCore->getFramesVisible());
    setMenuItemCheck(menuBar, ID_VIEW_SYNC_TIME,
                     appCore->getSimulation()->getSyncTime());

    if (std::abs(ambientLight) < 1.0e-3f)
    {
        CheckMenuItem(menuBar, ID_RENDER_AMBIENTLIGHT_NONE,   MF_CHECKED);
        CheckMenuItem(menuBar, ID_RENDER_AMBIENTLIGHT_LOW,    MF_UNCHECKED);
        CheckMenuItem(menuBar, ID_RENDER_AMBIENTLIGHT_MEDIUM, MF_UNCHECKED);
    }
    else if (std::abs(0.1f - ambientLight) < 1.0e-3f)
    {
        CheckMenuItem(menuBar, ID_RENDER_AMBIENTLIGHT_NONE,   MF_UNCHECKED);
        CheckMenuItem(menuBar, ID_RENDER_AMBIENTLIGHT_LOW,    MF_CHECKED);
        CheckMenuItem(menuBar, ID_RENDER_AMBIENTLIGHT_MEDIUM, MF_UNCHECKED);
    }
    else if (std::abs(0.25f - ambientLight) < 1.0e-3f)
    {
        CheckMenuItem(menuBar, ID_RENDER_AMBIENTLIGHT_NONE,   MF_UNCHECKED);
        CheckMenuItem(menuBar, ID_RENDER_AMBIENTLIGHT_LOW,    MF_UNCHECKED);
        CheckMenuItem(menuBar, ID_RENDER_AMBIENTLIGHT_MEDIUM, MF_CHECKED);
    }

<<<<<<< HEAD
=======
    StarStyle style = appCore->getRenderer()->getStarStyle();
    CheckMenuItem(menuBar, ID_RENDER_STARSTYLE_FUZZY,
                  style == StarStyle::FuzzyPointStars ? MF_CHECKED : MF_UNCHECKED);
    CheckMenuItem(menuBar, ID_RENDER_STARSTYLE_POINTS,
                  style == StarStyle::PointStars ? MF_CHECKED : MF_UNCHECKED);
    CheckMenuItem(menuBar, ID_RENDER_STARSTYLE_DISCS,
                  style == StarStyle::ScaledDiscStars ? MF_CHECKED : MF_UNCHECKED);

>>>>>>> 0d398982
    auto colorType = appCore->getRenderer()->getStarColorTable();
    CheckMenuItem(menuBar, ID_STARCOLOR_D65,   colorType == ColorTableType::Blackbody_D65 ? MF_CHECKED : MF_UNCHECKED);
    CheckMenuItem(menuBar, ID_STARCOLOR_SOLAR, colorType == ColorTableType::SunWhite ?      MF_CHECKED : MF_UNCHECKED);
    CheckMenuItem(menuBar, ID_STARCOLOR_VEGA,  colorType == ColorTableType::VegaWhite ?     MF_CHECKED : MF_UNCHECKED);

    CheckMenuItem(menuBar, ID_RENDER_TEXTURERES_LOW,
                  textureRes == TextureResolution::lores ? MF_CHECKED : MF_UNCHECKED);
    CheckMenuItem(menuBar, ID_RENDER_TEXTURERES_MEDIUM,
                  textureRes == TextureResolution::medres ? MF_CHECKED : MF_UNCHECKED);
    CheckMenuItem(menuBar, ID_RENDER_TEXTURERES_HIGH,
                  textureRes == TextureResolution::hires ? MF_CHECKED : MF_UNCHECKED);

    MENUITEMINFO menuInfo;
    menuInfo.cbSize = sizeof(MENUITEMINFO);
    menuInfo.fMask = MIIM_STATE;
    if (GetMenuItemInfo(menuBar, ID_TIME_SHOWLOCAL, FALSE, &menuInfo))
    {
        if (appCore->getTimeZoneBias() == 0)
            CheckMenuItem(menuBar, ID_TIME_SHOWLOCAL, MF_UNCHECKED);
        else
            CheckMenuItem(menuBar, ID_TIME_SHOWLOCAL, MF_CHECKED);
    }

    CheckMenuItem(menuBar, ID_RENDER_ANTIALIASING,
<<<<<<< HEAD
        ((renderFlags & Renderer::ShowSmoothLines) != 0)? MF_CHECKED : MF_UNCHECKED);
=======
                  util::is_set(renderFlags, RenderFlags::ShowSmoothLines) ? MF_CHECKED : MF_UNCHECKED);
    CheckMenuItem(menuBar, ID_RENDER_AUTOMAG,
                  util::is_set(renderFlags, RenderFlags::ShowAutoMag) ? MF_CHECKED : MF_UNCHECKED);
>>>>>>> 0d398982
}

void
ShowUniversalTime(CelestiaCore* appCore)
{
    appCore->setTimeZoneBias(0);
    appCore->setTimeZoneName("UTC");
}

void
ShowLocalTime(CelestiaCore* appCore)
{
    std::string tzName;
    int dstBias;
    if (GetTZInfo(tzName, dstBias))
    {
        appCore->setTimeZoneName(tzName);
        appCore->setTimeZoneBias(dstBias);
    }
}

} // end namespace celestia::win32<|MERGE_RESOLUTION|>--- conflicted
+++ resolved
@@ -661,14 +661,8 @@
         modifiers |= CelestiaCore::ShiftKey;
 
     Renderer* r = appCore->getRenderer();
-<<<<<<< HEAD
-    std::uint64_t oldRenderFlags = r->getRenderFlags();
-    int oldLabelMode = r->getLabelMode();
-=======
     RenderFlags oldRenderFlags = r->getRenderFlags();
     RenderLabels oldLabelMode = r->getLabelMode();
-    StarStyle oldStarStyle = r->getStarStyle();
->>>>>>> 0d398982
     auto oldResolution = r->getResolution();
     auto oldColorTable = r->getStarColorTable();
 
@@ -883,29 +877,6 @@
         appCore->getRenderer()->setAmbientLightLevel(0.25f);
         break;
 
-<<<<<<< HEAD
-=======
-    case ID_RENDER_STARSTYLE_FUZZY:
-        appCore->getRenderer()->setStarStyle(StarStyle::FuzzyPointStars);
-        SyncMenusWithRendererState(appCore, menuBar);
-        break;
-
-    case ID_RENDER_STARSTYLE_POINTS:
-        appCore->getRenderer()->setStarStyle(StarStyle::PointStars);
-        SyncMenusWithRendererState(appCore, menuBar);
-        break;
-
-    case ID_RENDER_STARSTYLE_DISCS:
-        appCore->getRenderer()->setStarStyle(StarStyle::ScaledDiscStars);
-        SyncMenusWithRendererState(appCore, menuBar);
-        break;
-
-    case ID_STARCOLOR_CLASSIC:
-        appCore->getRenderer()->setStarColorTable(ColorTableType::Enhanced);
-        SyncMenusWithRendererState(appCore, menuBar);
-        break;
-
->>>>>>> 0d398982
     case ID_STARCOLOR_D65:
         appCore->getRenderer()->setStarColorTable(ColorTableType::Blackbody_D65);
         SyncMenusWithRendererState(appCore, menuBar);
@@ -1609,17 +1580,6 @@
         CheckMenuItem(menuBar, ID_RENDER_AMBIENTLIGHT_MEDIUM, MF_CHECKED);
     }
 
-<<<<<<< HEAD
-=======
-    StarStyle style = appCore->getRenderer()->getStarStyle();
-    CheckMenuItem(menuBar, ID_RENDER_STARSTYLE_FUZZY,
-                  style == StarStyle::FuzzyPointStars ? MF_CHECKED : MF_UNCHECKED);
-    CheckMenuItem(menuBar, ID_RENDER_STARSTYLE_POINTS,
-                  style == StarStyle::PointStars ? MF_CHECKED : MF_UNCHECKED);
-    CheckMenuItem(menuBar, ID_RENDER_STARSTYLE_DISCS,
-                  style == StarStyle::ScaledDiscStars ? MF_CHECKED : MF_UNCHECKED);
-
->>>>>>> 0d398982
     auto colorType = appCore->getRenderer()->getStarColorTable();
     CheckMenuItem(menuBar, ID_STARCOLOR_D65,   colorType == ColorTableType::Blackbody_D65 ? MF_CHECKED : MF_UNCHECKED);
     CheckMenuItem(menuBar, ID_STARCOLOR_SOLAR, colorType == ColorTableType::SunWhite ?      MF_CHECKED : MF_UNCHECKED);
@@ -1644,13 +1604,7 @@
     }
 
     CheckMenuItem(menuBar, ID_RENDER_ANTIALIASING,
-<<<<<<< HEAD
-        ((renderFlags & Renderer::ShowSmoothLines) != 0)? MF_CHECKED : MF_UNCHECKED);
-=======
                   util::is_set(renderFlags, RenderFlags::ShowSmoothLines) ? MF_CHECKED : MF_UNCHECKED);
-    CheckMenuItem(menuBar, ID_RENDER_AUTOMAG,
-                  util::is_set(renderFlags, RenderFlags::ShowAutoMag) ? MF_CHECKED : MF_UNCHECKED);
->>>>>>> 0d398982
 }
 
 void
