// celestiacore.cpp
//
// Platform-independent UI handling and initialization for Celestia.
// winmain, gtkmain, and glutmain are thin, platform-specific modules
// that sit directly on top of CelestiaCore and feed it mouse and
// keyboard events.  CelestiaCore then turns those events into calls
// to Renderer and Simulation.
//
// Copyright (C) 2001-2009, the Celestia Development Team
//
// This program is free software; you can redistribute it and/or
// modify it under the terms of the GNU General Public License
// as published by the Free Software Foundation; either version 2
// of the License, or (at your option) any later version.

#include "celestiacore.h"
#include "favorites.h"
#include "url.h"
#include <celengine/astro.h>
#include <celengine/asterism.h>
#include <celengine/boundaries.h>
#include <celengine/overlay.h>
#include <celengine/console.h>
#include <celengine/execution.h>
#include <celengine/cmdparser.h>
#include <celengine/multitexture.h>
#ifdef USE_SPICE
#include <celephem/spiceinterface.h>
#endif
#include <celengine/axisarrow.h>
#include <celengine/planetgrid.h>
#include <celengine/visibleregion.h>
#include <celmath/geomutil.h>
#include <celutil/util.h>
#include <celutil/filetype.h>
#include <celutil/formatnum.h>
#include <celutil/debug.h>
#include <celutil/utf8.h>
#include <Eigen/Geometry>
#include <GL/glew.h>
#include <iostream>
#include <fstream>
#include <iomanip>
#include <algorithm>
#include <cstdlib>
#include <cctype>
#include <cstring>
#include <cassert>
#include <ctime>
#include <set>
#include <fmt/printf.h>
#include <celutil/color.h>
#include <celengine/vecgl.h>

#ifdef CELX
#include <celephem/scriptobject.h>
#endif

#include <celutil/filesystem.h>

// TODO: proper gettext
#define C_(a, b) (b)


using namespace Eigen;
using namespace std;
using namespace celmath;

static const int DragThreshold = 3;

// Perhaps you'll want to put this stuff in configuration file.
static const double CoarseTimeScaleFactor = 10.0;
static const double FineTimeScaleFactor = 2.0;
static const double fMaxKeyAccel = 20.0;
static const float RotationBraking = 10.0f;
static const float RotationDecay = 2.0f;
static const double MaximumTimeRate = 1.0e15;
static const double MinimumTimeRate = 1.0e-15;
static const float stdFOV = degToRad(45.0f);
static const float MaximumFOV = degToRad(120.0f);
static const float MinimumFOV = degToRad(0.001f);
static float KeyRotationAccel = degToRad(120.0f);
static float MouseRotationSensitivity = degToRad(1.0f);

static const int ConsolePageRows = 10;
static Console console(200, 120);

static void warning(string s)
{
    cout << s;
}


// Extremely basic implementation of an ExecutionEnvironment for
// running scripts.
class CoreExecutionEnvironment : public ExecutionEnvironment
{
private:
    CelestiaCore& core;

public:
    CoreExecutionEnvironment(CelestiaCore& _core) : core(_core)
    {
    }

    Simulation* getSimulation() const
    {
        return core.getSimulation();
    }

    Renderer* getRenderer() const
    {
        return core.getRenderer();
    }

    CelestiaCore* getCelestiaCore() const
    {
        return &core;
    }

    void showText(string s, int horig, int vorig, int hoff, int voff,
                  double duration)
    {
        core.showText(s, horig, vorig, hoff, voff, duration);
    }
};


// If right dragging to rotate, adjust the rotation rate based on the
// distance from the reference object.  This makes right drag rotation
// useful even when the camera is very near the surface of an object.
// Disable adjustments if the reference is a deep sky object, since they
// have no true surface (and the observer is likely to be inside one.)
float ComputeRotationCoarseness(Simulation& sim)
{
    float coarseness = 1.5f;

    Selection selection = sim.getActiveObserver()->getFrame()->getRefObject();
    if (selection.getType() == Selection::Type_Star ||
        selection.getType() == Selection::Type_Body)
    {
        double radius = selection.radius();
        double t = sim.getTime();
        UniversalCoord observerPosition = sim.getActiveObserver()->getPosition();
        UniversalCoord selectionPosition = selection.getPosition(t);
        double distance = observerPosition.distanceFromKm(selectionPosition);
        double altitude = distance - radius;
        if (altitude > 0.0 && altitude < radius)
        {
            coarseness *= (float) max(0.01, altitude / radius);
        }
    }

    return coarseness;
}


View::View(View::Type _type,
           Observer* _observer,
           float _x, float _y,
           float _width, float _height) :
    type(_type),
    observer(_observer),
    parent(nullptr),
    child1(nullptr),
    child2(nullptr),
    x(_x),
    y(_y),
    width(_width),
    height(_height),
    renderFlags(0),
    labelMode(0),
    zoom(1),
    alternateZoom(1)
{
}

void View::mapWindowToView(float wx, float wy, float& vx, float& vy) const
{
    vx = (wx - x) / width;
    vy = (wy + (y + height - 1)) / height;
    vx = (vx - 0.5f) * (width / height);
    vy = 0.5f - vy;
}

void View::walkTreeResize(View* sibling, int sign) {
   float ratio;
   switch (parent->type)
    {
    case View::HorizontalSplit:
        ratio = parent->height / (parent->height -  height);
        sibling->height *= ratio;
        if (sign == 1)
        {
            sibling->y = parent->y + (sibling->y - parent->y) * ratio;
        }
        else
        {
            sibling->y = parent->y + (sibling->y - (y + height)) * ratio;
        }
        break;

    case View::VerticalSplit:
        ratio = parent->width / (parent->width - width);
        sibling->width *= ratio;
        if (sign == 1)
        {
            sibling->x = parent->x + (sibling->x - parent->x) * ratio;
        }
        else
        {
            sibling->x = parent->x + (sibling->x - (x + width) ) * ratio;
        }
        break;
    case View::ViewWindow:
        break;
    }
    if (sibling->child1) walkTreeResize(sibling->child1, sign);
    if (sibling->child2) walkTreeResize(sibling->child2, sign);
}

bool View::walkTreeResizeDelta(View* v, float delta, bool check)
{
   View *p=v;
   int sign = -1;
   float ratio;
   double newSize;

   if (v->child1)
   {
       if (!walkTreeResizeDelta(v->child1, delta, check))
           return false;
   }

   if (v->child2)
   {
       if (!walkTreeResizeDelta(v->child2, delta, check))
           return false;
   }

   while ( p != child1 && p != child2 && (p = p->parent) ) ;
   if (p == child1) sign = 1;
   switch (type)
    {
    case View::HorizontalSplit:
        delta = -delta;
        ratio = (p->height  + sign * delta) / p->height;
        newSize = v->height * ratio;
        if (newSize <= .1) return false;
        if (check) return true;
        v->height = (float) newSize;
        if (sign == 1)
        {
            v->y = p->y + (v->y - p->y) * ratio;
        }
        else
        {
            v->y = p->y + delta + (v->y - p->y) * ratio;
        }
        break;

    case View::VerticalSplit:
        ratio = (p->width + sign * delta) / p->width;
        newSize = v->width * ratio;
        if (newSize <= .1) return false;
        if (check) return true;
        v->width = (float) newSize;
        if (sign == 1)
        {
            v->x = p->x + (v->x - p->x) * ratio;
        }
        else
        {
            v->x = p->x + delta + (v->x - p->x) * ratio;
        }
        break;
    case View::ViewWindow:
        break;
    }

    return true;
}


CelestiaCore::CelestiaCore() :
    oldFOV(stdFOV)
{
    /* Get a renderer here so it may be queried for capabilities of the
       underlying engine even before rendering is enabled. It's initRenderer()
       routine will be called much later. */
    renderer = new Renderer();
    timer = new Timer();

    execEnv = new CoreExecutionEnvironment(*this);

    for (int i = 0; i < KeyCount; i++)
    {
        keysPressed[i] = false;
        shiftKeysPressed[i] = false;
    }
    for (int i = 0; i < JoyButtonCount; i++)
        joyButtonsPressed[i] = false;

    clog.rdbuf(console.rdbuf());
    cerr.rdbuf(console.rdbuf());
    console.setWindowHeight(ConsolePageRows);
}

CelestiaCore::~CelestiaCore()
{
    if (movieCapture != nullptr)
        recordEnd();

#ifdef CELX
    // Clean up all scripts
    delete celxScript;
    delete luaHook;
    delete luaSandbox;
#endif

    delete execEnv;
    delete timer;
    delete renderer;
}

void CelestiaCore::readFavoritesFile()
{
    // Set up favorites list
    if (config->favoritesFile != "")
    {
        ifstream in(config->favoritesFile, ios::in);

        if (in.good())
        {
            favorites = ReadFavoritesList(in);
            if (favorites == nullptr)
            {
                warning(_("Error reading favorites file."));
            }
        }
    }
}

void CelestiaCore::writeFavoritesFile()
{
    if (config->favoritesFile != "")
    {
        ofstream out(config->favoritesFile, ios::out);
        if (out.good())
            WriteFavoritesList(*favorites, out);
    }
}

void CelestiaCore::activateFavorite(FavoritesEntry& fav)
{
    sim->cancelMotion();
    sim->setTime(fav.jd);
    sim->setObserverPosition(fav.position);
    sim->setObserverOrientation(fav.orientation);
    sim->setSelection(sim->findObjectFromPath(fav.selectionName));
    sim->setFrame(fav.coordSys, sim->getSelection());
}

void CelestiaCore::addFavorite(string name, string parentFolder, FavoritesList::iterator* iter)
{
    FavoritesList::iterator pos;
    if(!iter)
        pos = favorites->end();
    else
        pos = *iter;
    auto* fav = new FavoritesEntry();
    fav->jd = sim->getTime();
    fav->position = sim->getObserver().getPosition();
    fav->orientation = sim->getObserver().getOrientationf();
    fav->name = name;
    fav->isFolder = false;
    fav->parentFolder = parentFolder;

    Selection sel = sim->getSelection();
    if (sel.deepsky() != nullptr)
        fav->selectionName = sim->getUniverse()->getDSOCatalog()->getDSOName(sel.deepsky());
    else
        fav->selectionName = sel.getName();

    fav->coordSys = sim->getFrame()->getCoordinateSystem();

    favorites->insert(pos, fav);
}

void CelestiaCore::addFavoriteFolder(string name, FavoritesList::iterator* iter)
{
    FavoritesList::iterator pos;
    if(!iter)
        pos = favorites->end();
    else
        pos = *iter;
    auto* fav = new FavoritesEntry();
    fav->name = name;
    fav->isFolder = true;

    favorites->insert(pos, fav);
}

FavoritesList* CelestiaCore::getFavorites()
{
    return favorites;
}


const DestinationList* CelestiaCore::getDestinations()
{
    return destinations;
}


// Used in the super-secret edit mode
void showSelectionInfo(const Selection& sel)
{
    Quaternionf orientation;
    if (sel.deepsky() != nullptr)
        orientation = sel.deepsky()->getOrientation();
    else if (sel.body() != nullptr)
        orientation = sel.body()->getGeometryOrientation();

    AngleAxisf aa(orientation);

    fmt::printf(_("%s\nOrientation: [%f, %f, %f], %.1f\n"),
                sel.getName(), aa.axis().x(), aa.axis().y(), aa.axis().z(), radToDeg(aa.angle()));
}


void CelestiaCore::cancelScript()
{
    if (runningScript != nullptr)
    {
        delete runningScript;
        scriptState = ScriptCompleted;
        runningScript = nullptr;
    }
#ifdef CELX
    if (celxScript != nullptr)
    {
        celxScript->cleanup();
        if (textEnterMode & KbPassToScript)
            setTextEnterMode(textEnterMode & ~KbPassToScript);
        scriptState = ScriptCompleted;
    }
#endif
}


void CelestiaCore::runScript(CommandSequence* script)
{
    cancelScript();
    if (runningScript == nullptr && script != nullptr && scriptState == ScriptCompleted)
    {
        scriptState = ScriptRunning;
        runningScript = new Execution(*script, *execEnv);
    }
}


void CelestiaCore::runScript(const fs::path& filename)
{
    cancelScript();
    auto localeFilename = LocaleFilename(filename);
    ContentType type = DetermineFileType(localeFilename);

    if (type == Content_CelestiaLegacyScript)
    {
        ifstream scriptfile(localeFilename.string());
        if (!scriptfile.good())
        {
            fatalError(_("Error opening script file."));
        }
        else
        {
            CommandParser parser(scriptfile);
            CommandSequence* script = parser.parse();
            if (script == nullptr)
            {
                const vector<string>* errors = parser.getErrors();
                string errorMsg;
                if (errors->size() > 0)
                    errorMsg = (*errors)[0];
                fatalError(errorMsg);
            }
            else
            {
                runningScript = new Execution(*script, *execEnv);
                scriptState = sim->getPauseState()?ScriptPaused:ScriptRunning;
            }
        }
    }
#ifdef CELX
    else if (type == Content_CelestiaScript)
    {
        ifstream scriptfile(localeFilename);
        if (!scriptfile.good())
        {
            string errMsg;
            errMsg = fmt::sprintf(_("Error opening script '%s'"), localeFilename);
            fatalError(errMsg);
        }

        if (celxScript == nullptr)
        {
            celxScript = new LuaState();
            celxScript->init(this);
        }

        int status = celxScript->loadScript(scriptfile, localeFilename);
        if (status != 0)
        {
            string errMsg = celxScript->getErrorMessage();
            if (errMsg.empty())
                errMsg = _("Unknown error opening script");
            fatalError(errMsg);
        }
        else
        {
            // Coroutine execution; control may be transferred between the
            // script and Celestia's event loop
            if (!celxScript->createThread())
            {
                fatalError(_("Script coroutine initialization failed"));
            }
            else
            {
                scriptState = sim->getPauseState()?ScriptPaused:ScriptRunning;
            }
        }
    }
#endif
    else
    {
        fatalError(_("Invalid filetype"));
    }
}


bool checkMask(int modifiers, int mask)
{
    return (modifiers & mask) == mask;
}

void CelestiaCore::mouseButtonDown(float x, float y, int button)
{
    setViewChanged();

    mouseMotion = 0.0f;

#ifdef CELX
    if (celxScript != nullptr)
    {
        if (celxScript->handleMouseButtonEvent(x, y, button, true))
            return;
    }

    if (luaHook && luaHook->callLuaHook(this, "mousebuttondown", x, y, button))
        return;
#endif

    if (views.size() > 1)
    {
        // To select the clicked into view before a drag.
        pickView(x, y);
    }

    if (views.size() > 1 && button == LeftButton) // look if click is near a view border
    {
        View *v1 = nullptr, *v2 = nullptr;
        for (const auto v : views)
        {
            if (v->type == View::ViewWindow)
            {
                float vx, vy, vxp, vyp;
                vx = ( x / width - v->x ) / v->width;
                vy = ( (1 - y / height ) - v->y ) / v->height;
                vxp = vx * v->width * width;
                vyp = vy * v->height * height;
                if ( (vx >=0 && vx <= 1 && ( abs(vyp) <= 2 || abs(vyp - v->height * height) <= 2))
                  || (vy >=0 && vy <= 1 && ( abs(vxp) <= 2 || abs(vxp - v->width * width) <= 2)) )
                {
                    if (v1 == 0)
                    {
                        v1 = v;
                    }
                    else
                    {
                        v2 = v;
                        break;
                    }
                }
            }
        }
        if (v2 != nullptr) {
             // Look for common ancestor to v1 & v2 = split being draged.
             View *p1 = v1, *p2 = v2;
             while ( (p1 = p1->parent) != nullptr )
             {
                 p2 = v2;
                 while ( ((p2 = p2->parent) != nullptr) && p1 != p2) ;
                 if (p2 != nullptr) break;
             }
             if (p2 != nullptr)
             {
                 resizeSplit = p1;
             }
        }
    }

}

void CelestiaCore::mouseButtonUp(float x, float y, int button)
{
    setViewChanged();

    // Four pixel tolerance for picking
    float pickTolerance = sim->getActiveObserver()->getFOV() / height * 4.0f;

    if (resizeSplit != nullptr)
    {
        resizeSplit = nullptr;
        return;
    }

#ifdef CELX
    if (celxScript != nullptr)
    {
        if (celxScript->handleMouseButtonEvent(x, y, button, false))
            return;
    }

    if (luaHook && luaHook->callLuaHook(this,"mousebuttonup", x, y, button))
        return;
#endif

    // If the mouse hasn't moved much since it was pressed, treat this
    // as a selection or context menu event.  Otherwise, assume that the
    // mouse was dragged and ignore the event.
    if (mouseMotion < DragThreshold)
    {
        if (button == LeftButton)
        {
            pickView(x, y);

            float pickX, pickY;
            float aspectRatio = ((float) width / (float) height);
            (*activeView)->mapWindowToView((float) x / (float) width,
                                        (float) y / (float) height,
                                        pickX, pickY);
            Vector3f pickRay =
                sim->getActiveObserver()->getPickRay(pickX * aspectRatio, pickY);

            Selection oldSel = sim->getSelection();
            Selection newSel = sim->pickObject(pickRay, renderer->getRenderFlags(), pickTolerance);
            addToHistory();
            sim->setSelection(newSel);
            if (!oldSel.empty() && oldSel == newSel)
                sim->centerSelection();
        }
        else if (button == RightButton)
        {
            float pickX, pickY;
            float aspectRatio = ((float) width / (float) height);
            (*activeView)->mapWindowToView((float) x / (float) width,
                                        (float) y / (float) height,
                                        pickX, pickY);
            Vector3f pickRay =
                sim->getActiveObserver()->getPickRay(pickX * aspectRatio, pickY);

            Selection sel = sim->pickObject(pickRay, renderer->getRenderFlags(), pickTolerance);
            if (!sel.empty())
            {
                if (contextMenuCallback != nullptr)
                    contextMenuCallback(x, y, sel);
            }
        }
        else if (button == MiddleButton)
        {
            if ((*activeView)->zoom != 1)
            {
                (*activeView)->alternateZoom = (*activeView)->zoom;
                (*activeView)->zoom = 1;
            }
            else
            {
                (*activeView)->zoom = (*activeView)->alternateZoom;
            }
            setFOVFromZoom();

            // If AutoMag, adapt the faintestMag to the new fov
            if((renderer->getRenderFlags() & Renderer::ShowAutoMag) != 0)
                setFaintestAutoMag();
        }
    }
}

void CelestiaCore::mouseWheel(float motion, int modifiers)
{
    setViewChanged();

    if (config->reverseMouseWheel) motion = -motion;
    if (motion != 0.0)
    {
        if ((modifiers & ShiftKey) != 0)
        {
            zoomTime = currentTime;
            zoomMotion = 0.25f * motion;
        }
        else
        {
            dollyTime = currentTime;
            dollyMotion = 0.25f * motion;
        }
    }
}

/// Handles cursor shape changes on view borders if the cursorHandler is defined.
/// This must be called on mouse move events on the OpenGL Widget.
/// x and y are the pixel coordinates relative to the widget.
void CelestiaCore::mouseMove(float x, float y)
{
#ifdef CELX
    if (luaHook && luaHook->callLuaHook(this, "mousemove", x, y))
        return;
#endif

    if (views.size() > 1 && cursorHandler != nullptr)
    {
        /*View* v1 = 0;     Unused*/
        /*View* v2 = 0;     Unused*/

        for (const auto v : views)
        {
            if (v->type == View::ViewWindow)
            {
                float vx, vy, vxp, vyp;
                vx = (x / width - v->x) / v->width;
                vy = ((1 - y / height) - v->y ) / v->height;
                vxp = vx * v->width * width;
                vyp = vy * v->height * height;

                if (vx >=0 && vx <= 1 && (abs(vyp) <= 2 || abs(vyp - v->height * height) <= 2))
                {
                    cursorHandler->setCursorShape(CelestiaCore::SizeVerCursor);
                    return;
                }
                if (vy >=0 && vy <= 1 && (abs(vxp) <= 2 || abs(vxp - v->width * width) <= 2))
                {
                    cursorHandler->setCursorShape(CelestiaCore::SizeHorCursor);
                    return;
                }
            }
        }
        cursorHandler->setCursorShape(defaultCursorShape);
    }
}

void CelestiaCore::mouseMove(float dx, float dy, int modifiers)
{
    if (modifiers != 0)
        setViewChanged();

    if (resizeSplit != nullptr)
    {
        switch(resizeSplit->type) {
        case View::HorizontalSplit:
            if (   resizeSplit->walkTreeResizeDelta(resizeSplit->child1, dy / height, true)
                && resizeSplit->walkTreeResizeDelta(resizeSplit->child2, dy / height, true))
            {
                resizeSplit->walkTreeResizeDelta(resizeSplit->child1, dy / height, false);
                resizeSplit->walkTreeResizeDelta(resizeSplit->child2, dy / height, false);
            }
            break;
        case View::VerticalSplit:
            if (   resizeSplit->walkTreeResizeDelta(resizeSplit->child1, dx / width, true)
                && resizeSplit->walkTreeResizeDelta(resizeSplit->child2, dx / width, true)
            )
            {
                resizeSplit->walkTreeResizeDelta(resizeSplit->child1, dx / width, false);
                resizeSplit->walkTreeResizeDelta(resizeSplit->child2, dx / width, false);
            }
            break;
        case View::ViewWindow:
            break;
        }
        setFOVFromZoom();
        return;
    }

#ifdef CELX
    if (luaHook &&
            luaHook->callLuaHook(this,"mousebuttonmove", dx, dy, modifiers))
    {
            return;
    }
#endif

    if ((modifiers & (LeftButton | RightButton)) != 0)
    {
        if (editMode && checkMask(modifiers, LeftButton | ShiftKey | ControlKey))
        {
            // Rotate the selected object
            Selection sel = sim->getSelection();
            Quaternionf q = Quaternionf::Identity();
            if (sel.getType() == Selection::Type_DeepSky)
                q = sel.deepsky()->getOrientation();
            else if (sel.getType() == Selection::Type_Body)
                q = sel.body()->getGeometryOrientation();

            q = XRotation(dy / height) * YRotation(dx / width) * q;

            if (sel.getType() == Selection::Type_DeepSky)
                sel.deepsky()->setOrientation(q);
            else if (sel.getType() == Selection::Type_Body)
                sel.body()->setGeometryOrientation(q);
        }
        else if (editMode && checkMask(modifiers, RightButton | ShiftKey | ControlKey))
        {
            // Rotate the selected object about an axis from its center to the
            // viewer.
            Selection sel = sim->getSelection();
            if (sel.deepsky() != nullptr)
            {
                double t = sim->getTime();
                Vector3d v = sel.getPosition(t).offsetFromKm(sim->getObserver().getPosition());
                Vector3f axis = v.cast<float>().normalized();

                Quaternionf r(AngleAxisf(dx / width, axis));

                Quaternionf q = sel.deepsky()->getOrientation();
                sel.deepsky()->setOrientation(r * q);
            }
        }
        else if (checkMask(modifiers, LeftButton | RightButton) ||
                 checkMask(modifiers, LeftButton | ControlKey))
        {
            // Y-axis controls distance (exponentially), and x-axis motion
            // rotates the camera about the view normal.
            float amount = dy / height;
            sim->changeOrbitDistance(amount * 5);
            if (dx * dx > dy * dy)
            {
                Observer& observer = sim->getObserver();
                Vector3d v(0, 0, dx * -MouseRotationSensitivity);
                v *= 0.5;

                Quaterniond obsOrientation = observer.getOrientation();
                Quaterniond dr = Quaterniond(0.0, v.x(), v.y(), v.z()) * obsOrientation;
                obsOrientation = Quaterniond(dr.coeffs() + obsOrientation.coeffs());
                obsOrientation.normalize();
                observer.setOrientation(obsOrientation);
            }
        }
        else if (checkMask(modifiers, LeftButton | ShiftKey))
        {
            // Mouse zoom control
            float amount = dy / height;
            float minFOV = MinimumFOV;
            float maxFOV = MaximumFOV;
            float fov = sim->getActiveObserver()->getFOV();

            // In order for the zoom to have the right feel, it should be
            // exponential.
            float newFOV = minFOV + (float) exp(log(fov - minFOV) + amount * 4);
            if (newFOV > maxFOV)
                newFOV = maxFOV;
            if (newFOV > minFOV)
            {
                sim->getActiveObserver()->setFOV(newFOV);
                setZoomFromFOV();
            }

            if ((renderer->getRenderFlags() & Renderer::ShowAutoMag))
            {
                setFaintestAutoMag();
                flash(fmt::sprintf(_("Magnitude limit: %.2f"), sim->getFaintestVisible()));
            }
        }
        else
        {
            // For a small field of view, rotate the camera more finely
            float coarseness = 1.5f;
            if ((modifiers & RightButton) == 0)
            {
                coarseness = radToDeg(sim->getActiveObserver()->getFOV()) / 30.0f;
            }
            else
            {
                // If right dragging to rotate, adjust the rotation rate
                // based on the distance from the reference object.
                coarseness = ComputeRotationCoarseness(*sim);
            }

            Quaternionf q = XRotation(dy / height * coarseness) * YRotation(dx / width * coarseness);
            if ((modifiers & RightButton) != 0)
                sim->orbit(q);
            else
                sim->rotate(q.conjugate());
        }

        mouseMotion += abs(dy) + abs(dx);
    }
}

/// Makes the view under x, y the active view.
void CelestiaCore::pickView(float x, float y)
{
    if (x+2 < (*activeView)->x * width || x-2 > ((*activeView)->x + (*activeView)->width) * width
        || (height - y)+2 < (*activeView)->y * height ||  (height - y)-2 > ((*activeView)->y + (*activeView)->height) * height)
    {
        activeView = views.begin();
        while ( (activeView != views.end())
                &&
                ( (x+2 < (*activeView)->x * width || x-2 > ((*activeView)->x + (*activeView)->width) * width || (height - y)+2 < (*activeView)->y * height ||  (height - y)-2 > ((*activeView)->y + (*activeView)->height) * height)
                  ||
                  ((*activeView)->type != View::ViewWindow)
                )
              )
        {
                activeView++;
        }

        // Make sure that we're left with a valid view
        if (activeView == views.end())
        {
            activeView = views.begin();
        }

        sim->setActiveObserver((*activeView)->observer);
        if (!showActiveViewFrame)
            flashFrameStart = currentTime;
        return;
    }
}

void CelestiaCore::joystickAxis(int axis, float amount)
{
    setViewChanged();

    float deadZone = 0.25f;

    if (abs(amount) < deadZone)
        amount = 0.0f;
    else
        amount = (amount - deadZone) * (1.0f / (1.0f - deadZone));

    amount = sign(amount) * square(amount);

    if (axis == Joy_XAxis)
        joystickRotation.y() = amount;
    else if (axis == Joy_YAxis)
        joystickRotation.x() = -amount;
}


void CelestiaCore::joystickButton(int button, bool down)
{
    setViewChanged();

    if (button >= 0 && button < JoyButtonCount)
        joyButtonsPressed[button] = down;
}


static void scrollConsole(Console& con, int lines)
{
    int topRow = con.getWindowRow();
    int height = con.getHeight();

    if (lines < 0)
    {
        if (topRow + lines > -height)
            console.setWindowRow(topRow + lines);
        else
            console.setWindowRow(-(height - 1));
    }
    else
    {
        if (topRow + lines <= -ConsolePageRows)
            console.setWindowRow(topRow + lines);
        else
            console.setWindowRow(-ConsolePageRows);
    }
}


void CelestiaCore::keyDown(int key, int modifiers)
{
    setViewChanged();

#ifdef CELX
    // TODO: should pass modifiers as a Lua table
    if (luaHook && luaHook->callLuaHook(this,
                                        "keydown",
                                        (float) key, (float) modifiers))
    {
        return;
    }
#endif
    switch (key)
    {
    case Key_F1:
        sim->setTargetSpeed(0);
        break;
    case Key_F2:
        sim->setTargetSpeed(1.0f);
        break;
    case Key_F3:
        sim->setTargetSpeed(1000.0f);
        break;
    case Key_F4:
        sim->setTargetSpeed((float) astro::speedOfLight);
        break;
    case Key_F5:
        sim->setTargetSpeed((float) astro::speedOfLight * 10.0f);
        break;
    case Key_F6:
        sim->setTargetSpeed(astro::AUtoKilometers(1.0f));
        break;
    case Key_F7:
        sim->setTargetSpeed(astro::lightYearsToKilometers(1.0f));
        break;
    case Key_F11:
        if (movieCapture != nullptr)
        {
            if (isRecording())
                recordPause();
            else
                recordBegin();
        }
        break;
    case Key_F12:
        if (movieCapture != nullptr)
            recordEnd();
        break;
    case Key_NumPad2:
    case Key_NumPad4:
    case Key_NumPad6:
    case Key_NumPad7:
    case Key_NumPad8:
    case Key_NumPad9:
        sim->setTargetSpeed(sim->getTargetSpeed());
        break;

    case Key_Down:
        if (showConsole)
            scrollConsole(console, 1);
        break;

    case Key_Up:
        if (showConsole)
            scrollConsole(console, -1);
        break;

    case Key_PageDown:
        if (showConsole)
            scrollConsole(console, ConsolePageRows);
        else
            back();
        break;

    case Key_PageUp:
        if (showConsole)
            scrollConsole(console, -ConsolePageRows);
        else
            forward();
        break;
    }

    if (KeyAccel < fMaxKeyAccel)
        KeyAccel *= 1.1;

    // Only process alphanumeric keys if we're not in text enter mode
    if (islower(key))
        key = toupper(key);
    if (!(key >= 'A' && key <= 'Z' && (textEnterMode != KbNormal) ))
    {
        if (modifiers & ShiftKey)
            shiftKeysPressed[key] = true;
        else
            keysPressed[key] = true;
    }
}

void CelestiaCore::keyUp(int key, int)
{
    setViewChanged();
    KeyAccel = 1.0;
    if (islower(key))
        key = toupper(key);
    keysPressed[key] = false;
    shiftKeysPressed[key] = false;
}

#ifdef CELX
static string getKeyName(const char* c, int modifiers)
{
    unsigned int length = strlen(c);

    // Translate control characters
    if (length == 1 && c[0] >= '\001' && c[0] <= '\032')
    {
        return fmt::sprintf("C-%c", '\140' + c[0]);
    }

    if (modifiers & CelestiaCore::ControlKey)
    {
        return fmt::sprintf("C-%s", c);
    }

    return string(c);
}
#endif

void CelestiaCore::charEntered(char c, int modifiers)
{
    setViewChanged();
    char C[2];
    C[0] = c;
    C[1] = '\0';
    charEntered(C, modifiers);
}

void CelestiaCore::charEntered(const char *c_p, int modifiers)
{
    setViewChanged();

    Observer* observer = sim->getActiveObserver();

    char c = *c_p;


#ifdef CELX
    if (celxScript != nullptr && (textEnterMode & KbPassToScript))
    {
        if (c != '\033' && celxScript->charEntered(c_p))
        {
            return;
        }
    }

#endif

    if (textEnterMode & KbAutoComplete)
    {
        wchar_t wc = 0; // Null wide character
        UTF8Decode(c_p, 0, strlen(c_p), wc);
#ifdef TARGET_OS_MAC
        if ( wc && (!iscntrl(wc)) )
#else
        if ( wc && (!iswcntrl(wc)) )
#endif
        {
            setTypedText(c_p);
        }
        else if (c == '\b')
        {
            typedTextCompletionIdx = -1;
            if (typedText.size() > 0)
            {
#ifdef AUTO_COMPLETION
                do
                {
#endif
                    // We remove bytes like b10xxx xxxx at the end of typeText
                    // these are guarantied to not be the first byte of a UTF-8 char
                    while (typedText.size() && ((typedText[typedText.size() - 1] & 0xC0) == 0x80)) {
                        typedText = string(typedText, 0, typedText.size() - 1);
                    }
                    // We then remove the first byte of the last UTF-8 char of typedText.
                    typedText = string(typedText, 0, typedText.size() - 1);
                    if (typedText.size() > 0)
                    {
                        typedTextCompletion = sim->getObjectCompletion(typedText, (renderer->getLabelMode() & Renderer::LocationLabels) != 0);
                    } else {
                        typedTextCompletion.clear();
                    }
#ifdef AUTO_COMPLETION
                } while (typedText.size() > 0 && typedTextCompletion.size() == 1);
#endif
            }
        }
        else if (c == '\011') // TAB
        {
            if (typedTextCompletionIdx + 1 < (int) typedTextCompletion.size())
                typedTextCompletionIdx++;
            else if ((int) typedTextCompletion.size() > 0 && typedTextCompletionIdx + 1 == (int) typedTextCompletion.size())
                typedTextCompletionIdx = 0;
            if (typedTextCompletionIdx >= 0) {
                string::size_type pos = typedText.rfind('/', typedText.length());
                if (pos != string::npos)
                    typedText = typedText.substr(0, pos + 1) + typedTextCompletion[typedTextCompletionIdx];
                else
                    typedText = typedTextCompletion[typedTextCompletionIdx];
            }
        }
        else if (c == Key_BackTab)
        {
            if (typedTextCompletionIdx > 0)
                typedTextCompletionIdx--;
            else if (typedTextCompletionIdx == 0)
                typedTextCompletionIdx = typedTextCompletion.size() - 1;
            else if (typedTextCompletion.size() > 0)
                typedTextCompletionIdx = typedTextCompletion.size() - 1;
            if (typedTextCompletionIdx >= 0) {
                string::size_type pos = typedText.rfind('/', typedText.length());
                if (pos != string::npos)
                    typedText = typedText.substr(0, pos + 1) + typedTextCompletion[typedTextCompletionIdx];
                else
                    typedText = typedTextCompletion[typedTextCompletionIdx];
            }
        }
        else if (c == '\033') // ESC
        {
            setTextEnterMode(textEnterMode & ~KbAutoComplete);
        }
        else if (c == '\n' || c == '\r')
        {
            if (typedText != "")
            {
                Selection sel = sim->findObjectFromPath(typedText, true);
                if (sel.empty() && typedTextCompletion.size() > 0)
                {
                    sel = sim->findObjectFromPath(typedTextCompletion[0], true);
                }
                if (!sel.empty())
                {
                    addToHistory();
                    sim->setSelection(sel);
                }
                typedText = "";
            }
            setTextEnterMode(textEnterMode & ~KbAutoComplete);
        }
        return;
    }

#ifdef CELX
    if (celxScript != nullptr)
    {
        if (c != '\033')
        {
            string keyName = getKeyName(c_p, modifiers);
            if (celxScript->handleKeyEvent(keyName.c_str()))
                return;
        }
    }

    if (luaHook)
    {
        string keyName = getKeyName(c_p, modifiers);
        if (luaHook->callLuaHook(this, "charentered", keyName.c_str()))
        {
            return;
        }
    }
#endif

    char C = toupper(c);
    switch (C)
    {
    case '\001': // Ctrl+A
        renderer->setRenderFlags(renderer->getRenderFlags() ^ Renderer::ShowAtmospheres);
        notifyWatchers(RenderFlagsChanged);
        break;

    case '\002': // Ctrl+B
        renderer->setRenderFlags(renderer->getRenderFlags() ^ Renderer::ShowBoundaries);
        notifyWatchers(RenderFlagsChanged);
        break;

    case '\n':
    case '\r':
        setTextEnterMode(textEnterMode | KbAutoComplete);
        break;

    case '\b':
        sim->setSelection(sim->getSelection().parent());
        break;

    case '\014': // Ctrl+L
        renderer->setRenderFlags(renderer->getRenderFlags() ^ Renderer::ShowNightMaps);
        notifyWatchers(RenderFlagsChanged);
        break;

    case '\013': // Ctrl+K
        renderer->setRenderFlags(renderer->getRenderFlags() ^ Renderer::ShowMarkers);
        if (renderer->getRenderFlags() & Renderer::ShowMarkers)
        {
            flash(_("Markers enabled"));
        }
        else
            flash(_("Markers disabled"));
        notifyWatchers(RenderFlagsChanged);
        break;

    case '\005':  // Ctrl+E
        renderer->setRenderFlags(renderer->getRenderFlags() ^ Renderer::ShowEclipseShadows);
        notifyWatchers(RenderFlagsChanged);
        break;

    case '\007':  // Ctrl+G
        flash(_("Goto surface"));
        addToHistory();
        sim->geosynchronousFollow();
        sim->gotoSurface(5.0);
        break;

    case '\006': // Ctrl+F
        addToHistory();
        altAzimuthMode = !altAzimuthMode;
        if (altAzimuthMode)
        {
            flash(_("Alt-azimuth mode enabled"));
        }
        else
            flash(_("Alt-azimuth mode disabled"));
        break;

    case 127: // Delete
        deleteView();
        break;

    case '\011': // TAB
        do
        {
            activeView++;
            if (activeView == views.end())
                activeView = views.begin();
        } while ((*activeView)->type != View::ViewWindow);
        sim->setActiveObserver((*activeView)->observer);
        if (!showActiveViewFrame)
            flashFrameStart = currentTime;
        break;

    case '\020':  // Ctrl+P
        if (!sim->getSelection().empty())
        {
            Selection sel = sim->getSelection();
            if (sim->getUniverse()->isMarked(sel, 1))
            {
                sim->getUniverse()->unmarkObject(sel, 1);
            }
            else
            {
                MarkerRepresentation markerRep(MarkerRepresentation::Diamond);
                markerRep.setSize(10.0f);
                markerRep.setColor({0.0f, 1.0f, 0.0f, 0.9f});

                sim->getUniverse()->markObject(sel, markerRep, 1);
            }
        }
        break;

    case '\025': // Ctrl+U
        splitView(View::VerticalSplit);
        break;

    case '\022': // Ctrl+R
        splitView(View::HorizontalSplit);
        break;

    case '\004': // Ctrl+D
        singleView();
        break;

    case '\023':  // Ctrl+S
        renderer->setStarStyle((Renderer::StarStyle) (((int) renderer->getStarStyle() + 1) %
                                                      (int) Renderer::StarStyleCount));
        switch (renderer->getStarStyle())
        {
        case Renderer::FuzzyPointStars:
            flash(_("Star style: fuzzy points"));
            break;
        case Renderer::PointStars:
            flash(_("Star style: points"));
            break;
        case Renderer::ScaledDiscStars:
            flash(_("Star style: scaled discs"));
            break;
        default:
            break;
        }

        notifyWatchers(RenderFlagsChanged);
        break;

    case '\024':  // Ctrl+T
        renderer->setRenderFlags(renderer->getRenderFlags() ^ Renderer::ShowCometTails);
        if (renderer->getRenderFlags() & Renderer::ShowCometTails)
        {
            flash(_("Comet tails enabled"));
        }
        else
            flash(_("Comet tails disabled"));
        notifyWatchers(RenderFlagsChanged);
        break;

    case '\026':  // Ctrl+V
#ifdef USE_GLCONTEXT
        {
            GLContext* context = renderer->getGLContext();
            GLContext::GLRenderPath path = context->getRenderPath();
            GLContext::GLRenderPath newPath = context->nextRenderPath();

            if (newPath != path)
            {
                switch (newPath)
                {
                case GLContext::GLPath_GLSL:
                    flash(_("Render path: OpenGL 2.0"));
                    break;
                }
                context->setRenderPath(newPath);
                notifyWatchers(RenderFlagsChanged);
            }
        }
#endif
        break;

    case '\027':  // Ctrl+W
        wireframe = !wireframe;
        renderer->setRenderMode(wireframe ? GL_LINE : GL_FILL);
        break;

    case '\030':  // Ctrl+X
        renderer->setRenderFlags(renderer->getRenderFlags() ^ Renderer::ShowSmoothLines);
        if (renderer->getRenderFlags() & Renderer::ShowSmoothLines)
        {
            flash(_("Anti-aliasing enabled"));
            setFaintestAutoMag();
        }
        else
        {
            flash(_("Anti-aliasing disabled"));
        }
        notifyWatchers(RenderFlagsChanged);
        break;

    case '\031':  // Ctrl+Y
        renderer->setRenderFlags(renderer->getRenderFlags() ^ Renderer::ShowAutoMag);
        if (renderer->getRenderFlags() & Renderer::ShowAutoMag)
        {
            flash(_("Auto-magnitude enabled"));
            setFaintestAutoMag();
        }
        else
        {
            flash(_("Auto-magnitude disabled"));
        }
        notifyWatchers(RenderFlagsChanged);
        break;


    case '\033': // Escape
        cancelScript();
        addToHistory();
        if (textEnterMode != KbNormal)
        {
            setTextEnterMode(KbNormal);
        }
        else
        {
            if (sim->getObserverMode() == Observer::Travelling)
                sim->setObserverMode(Observer::Free);
            else
                sim->setFrame(ObserverFrame::Universal, Selection());
            if (!sim->getTrackedObject().empty())
                sim->setTrackedObject(Selection());
        }
        flash(_("Cancel"));
        break;

    case ' ':
        if (sim->getPauseState() == true)
        {
            if (scriptState == ScriptPaused)
                scriptState = ScriptRunning;
            sim->setPauseState(false);
        }
        else
        {
            sim->setPauseState(true);

            // If there's a script running then pause it.  This has the
            // potentially confusing side effect of rendering nonfunctional
            // goto, center, and other movement commands.
#ifdef CELX
            if (runningScript != nullptr || celxScript != nullptr)
#else
            if (runningScript != nullptr)
#endif
            {
                if (scriptState == ScriptRunning)
                    scriptState = ScriptPaused;
            }
            else
            {
                if (scriptState == ScriptPaused)
                    scriptState = ScriptRunning;
            }
        }

        if (sim->getPauseState() == true)
        {
            if (scriptState == ScriptPaused)
                flash(_("Time and script are paused"));
            else
                flash(_("Time is paused"));
        }
        else
        {
            flash(_("Resume"));
        }
        break;

    case '!':
        if (editMode)
        {
            showSelectionInfo(sim->getSelection());
        }
        else
        {
            time_t t = time(nullptr);
            struct tm *gmt = gmtime(&t);
            if (gmt != nullptr)
            {
                astro::Date d;
                d.year = gmt->tm_year + 1900;
                d.month = gmt->tm_mon + 1;
                d.day = gmt->tm_mday;
                d.hour = gmt->tm_hour;
                d.minute = gmt->tm_min;
                d.seconds = (int) gmt->tm_sec;
                sim->setTime(astro::UTCtoTDB(d));
            }
        }
        break;

    case '%':
        {
            const ColorTemperatureTable* current = renderer->getStarColorTable();

            if (current == GetStarColorTable(ColorTable_Enhanced))
            {
                renderer->setStarColorTable(GetStarColorTable(ColorTable_Blackbody_D65));
                flash(_("Star color: Blackbody D65"));
                notifyWatchers(RenderFlagsChanged);
            }
            else if (current == GetStarColorTable(ColorTable_Blackbody_D65))
            {
                renderer->setStarColorTable(GetStarColorTable(ColorTable_Enhanced));
                flash(_("Star color: Enhanced"));
                notifyWatchers(RenderFlagsChanged);
            }
            else
            {
                // Unknown color table
            }
        }
        break;

    case '^':
        renderer->setRenderFlags(renderer->getRenderFlags() ^ Renderer::ShowNebulae);
        notifyWatchers(RenderFlagsChanged);
        break;


    case '&':
        renderer->setLabelMode(renderer->getLabelMode() ^ Renderer::LocationLabels);
        notifyWatchers(LabelFlagsChanged);
        break;

    case '*':
        addToHistory();
        sim->reverseObserverOrientation();
        break;

    case '?':
        addToHistory();
        if (!sim->getSelection().empty())
        {
            Vector3d v = sim->getSelection().getPosition(sim->getTime()).offsetFromKm(sim->getObserver().getPosition());
            int hours, mins;
            float secs;
            string buf;
            if (v.norm() >= 86400.0 * astro::speedOfLight)
            {
                // Light travel time in years, if >= 1day
                buf = fmt::sprintf(_("Light travel time:  %.4f yr"),
                                   astro::kilometersToLightYears(v.norm()));
            }
            else
            {
                // If Light travel delay < 1 day, display in [ hr : min : sec ]
                getLightTravelDelay(v.norm(), hours, mins, secs);
                if (hours == 0)
                {
                    buf = fmt::sprintf(_("Light travel time:  %d min  %.1f s"),
                                       mins, secs);
                }
                else
                {
                    buf = fmt::sprintf(_("Light travel time:  %d h  %d min  %.1f s"),
                                       hours, mins, secs);
                }
            }
            flash(buf, 2.0);
        }
        break;

    case '-':
        addToHistory();

        if (sim->getSelection().body() &&
            (sim->getTargetSpeed() < 0.99 * astro::speedOfLight))
        {
            Vector3d v = sim->getSelection().getPosition(sim->getTime()).offsetFromKm(sim->getObserver().getPosition());
            lightTravelFlag = !lightTravelFlag;
            if (lightTravelFlag)
            {
                flash(_("Light travel delay included"), 2.0);
                setLightTravelDelay(v.norm());
            }
            else
            {
                flash(_("Light travel delay switched off"), 2.0);
                setLightTravelDelay(-v.norm());
            }
        }
        else
        {
            flash(_("Light travel delay ignored"));
        }
        break;

    case ',':
        addToHistory();
        if (observer->getFOV() > MinimumFOV)
        {
            observer->setFOV(observer->getFOV() / 1.05f);
            setZoomFromFOV();
            if((renderer->getRenderFlags() & Renderer::ShowAutoMag))
            {
                setFaintestAutoMag();
                setlocale(LC_NUMERIC, "");
                string buf = fmt::sprintf(_("Magnitude limit: %.2f"), sim->getFaintestVisible());
                setlocale(LC_NUMERIC, "C");
                flash(buf);
            }
        }
        break;

    case '.':
        addToHistory();
        if (observer->getFOV() < MaximumFOV)
        {
            observer->setFOV(observer->getFOV() * 1.05f);
            setZoomFromFOV();
            if((renderer->getRenderFlags() & Renderer::ShowAutoMag) != 0)
            {
                setFaintestAutoMag();
                setlocale(LC_NUMERIC, "");
                string buf = fmt::sprintf(_("Magnitude limit: %.2f"), sim->getFaintestVisible());
                setlocale(LC_NUMERIC, "C");
                flash(buf);
            }
        }
        break;

    case '+':
        addToHistory();
        if (observer->getDisplayedSurface() != "")
        {
            observer->setDisplayedSurface("");
            flash(_("Using normal surface textures."));
        }
        else
        {
            observer->setDisplayedSurface("limit of knowledge");
            flash(_("Using limit of knowledge surface textures."));
        }
        break;

    case '/':
        renderer->setRenderFlags(renderer->getRenderFlags() ^ Renderer::ShowDiagrams);
        notifyWatchers(RenderFlagsChanged);
        break;

    case '0':
        addToHistory();
        sim->selectPlanet(-1);
        break;

    case '1':
    case '2':
    case '3':
    case '4':
    case '5':
    case '6':
    case '7':
    case '8':
    case '9':
        addToHistory();
        if (!(modifiers & ControlKey))
            sim->selectPlanet(c - '1');
        break;

    case ';':
        renderer->setRenderFlags(renderer->getRenderFlags() ^ Renderer::ShowCelestialSphere);
        notifyWatchers(RenderFlagsChanged);
        break;

    case '=':
        renderer->setLabelMode(renderer->getLabelMode() ^ Renderer::ConstellationLabels);
        notifyWatchers(LabelFlagsChanged);
        break;

    case 'B':
        renderer->setLabelMode(renderer->getLabelMode() ^ Renderer::StarLabels);
        notifyWatchers(LabelFlagsChanged);
        break;

    case 'C':
        addToHistory();
        if (c == 'c')
            sim->centerSelection();
        else
            sim->centerSelectionCO();
        break;

    case 'D':
        addToHistory();
        if (config->demoScriptFile != "")
           runScript(config->demoScriptFile);
        break;

    case 'E':
        if (c == 'e')
            renderer->setLabelMode(renderer->getLabelMode() ^ Renderer::GalaxyLabels);
        else
            renderer->setLabelMode(renderer->getLabelMode() ^ Renderer::GlobularLabels);
        notifyWatchers(LabelFlagsChanged);
        break;

    case 'F':
        addToHistory();
        flash(_("Follow"));
        sim->follow();
        break;

    case 'G':
        addToHistory();
        if (sim->getFrame()->getCoordinateSystem() == ObserverFrame::Universal)
            sim->follow();
        sim->gotoSelection(5.0, Vector3f::UnitY(), ObserverFrame::ObserverLocal);
        break;

    case 'H':
        addToHistory();
        sim->setSelection(sim->getUniverse()->getStarCatalog()->find(0));
        break;

    case 'I':
        renderer->setRenderFlags(renderer->getRenderFlags() ^ Renderer::ShowCloudMaps);
        notifyWatchers(RenderFlagsChanged);
        break;

    case 'J':
        addToHistory();
        sim->setTimeScale(-sim->getTimeScale());
        if (sim->getTimeScale() >= 0)
            flash(_("Time: Forward"));
        else
            flash(_("Time: Backward"));
        break;

    case 'K':
        addToHistory();
        if (abs(sim->getTimeScale()) > MinimumTimeRate)
        {
            if (c == 'k')
                sim->setTimeScale(sim->getTimeScale() / CoarseTimeScaleFactor);
            else
                sim->setTimeScale(sim->getTimeScale() / FineTimeScaleFactor);
            setlocale(LC_NUMERIC, "");
            string buf = fmt::sprintf(_("Time rate: %.6g"),  sim->getTimeScale()); // XXX %'.12g
            setlocale(LC_NUMERIC, "C");
            flash(buf);
        }
        break;

    case 'L':
        addToHistory();
        if (abs(sim->getTimeScale()) < MaximumTimeRate)
        {
            if (c == 'l')
                sim->setTimeScale(sim->getTimeScale() * CoarseTimeScaleFactor);
            else
                sim->setTimeScale(sim->getTimeScale() * FineTimeScaleFactor);
            setlocale(LC_NUMERIC, "");
            string buf = fmt::sprintf(_("Time rate: %.6g"),  sim->getTimeScale()); // XXX %'.12g
            setlocale(LC_NUMERIC, "C");
            flash(buf);
        }
        break;

    case 'M':
        if (c == 'm')
            renderer->setLabelMode(renderer->getLabelMode() ^ Renderer::MoonLabels);
        else
            renderer->setLabelMode(renderer->getLabelMode() ^ Renderer::MinorMoonLabels);
        notifyWatchers(LabelFlagsChanged);
        break;

    case 'N':
        renderer->setLabelMode(renderer->getLabelMode() ^ Renderer::SpacecraftLabels);
        notifyWatchers(LabelFlagsChanged);
        break;

    case 'O':
        renderer->setRenderFlags(renderer->getRenderFlags() ^ Renderer::ShowOrbits);
        notifyWatchers(RenderFlagsChanged);
        break;

    case 'P':
        if (c == 'p')
            renderer->setLabelMode(renderer->getLabelMode() ^ Renderer::PlanetLabels);
        else
            renderer->setLabelMode(renderer->getLabelMode() ^ Renderer::DwarfPlanetLabels);
        notifyWatchers(LabelFlagsChanged);
        break;

    case 'R':
        if (c == 'r') // Skip rangechecking as setResolution does it already
            renderer->setResolution(renderer->getResolution() - 1);
        else
            renderer->setResolution(renderer->getResolution() + 1);
        switch (renderer->getResolution())
        {
        case 0:
            flash(_("Low res textures"));
            break;
        case 1:
            flash(_("Medium res textures"));
            break;
        case 2:
            flash(_("High res textures"));
            break;
        }
        notifyWatchers(RenderFlagsChanged); //how to synchronize with menu?
        break;

    case 'Q':
        sim->setTargetSpeed(-sim->getTargetSpeed());
        break;

    case 'S':
        sim->setTargetSpeed(0);
        break;

    case 'T':
        addToHistory();
        if (sim->getTrackedObject().empty())
            sim->setTrackedObject(sim->getSelection());
        else
            sim->setTrackedObject(Selection());
        break;

    case 'U':
        if (c == 'u')
            renderer->setRenderFlags(renderer->getRenderFlags() ^ Renderer::ShowGalaxies);
        else
            renderer->setRenderFlags(renderer->getRenderFlags() ^ Renderer::ShowGlobulars);
        notifyWatchers(RenderFlagsChanged);
        break;

    case 'V':
        setHudDetail((getHudDetail() + 1) % 3);
        break;

    case 'W':
        if (c == 'w')
            renderer->setLabelMode(renderer->getLabelMode() ^ Renderer::AsteroidLabels);
        else
            renderer->setLabelMode(renderer->getLabelMode() ^ Renderer::CometLabels);
        notifyWatchers(LabelFlagsChanged);
        break;

    case 'X':
        sim->setTargetSpeed(sim->getTargetSpeed());
        break;

    case 'Y':
        flash(_("Sync Orbit"));
        addToHistory();
        sim->geosynchronousFollow();
        break;

    case ':':
        flash(_("Lock"));
        addToHistory();
        sim->phaseLock();
        break;

    case '"':
        flash(_("Chase"));
        addToHistory();
        sim->chase();
        break;

    case '[':
        if ((renderer->getRenderFlags() & Renderer::ShowAutoMag) == 0)
        {
            if (sim->getFaintestVisible() > 1.0f)
            {
                setFaintest(sim->getFaintestVisible() - 0.2f);
                notifyWatchers(FaintestChanged);
                setlocale(LC_NUMERIC, "");
                string buf = fmt::sprintf(_("Magnitude limit:  %.2f"),
                                          sim->getFaintestVisible());
                setlocale(LC_NUMERIC, "C");
                flash(buf);
            }
        }
        else if (renderer->getFaintestAM45deg() > 6.0f)
        {
            renderer->setFaintestAM45deg(renderer->getFaintestAM45deg() - 0.1f);
            setFaintestAutoMag();
            setlocale(LC_NUMERIC, "");
            string buf = fmt::sprintf(_("Auto magnitude limit at 45 degrees:  %.2f"),
                                      renderer->getFaintestAM45deg());
            setlocale(LC_NUMERIC, "C");
            flash(buf);
        }
        break;

    case '\\':
        addToHistory();
        sim->setTimeScale(1.0f);
        break;

    case ']':
        if((renderer->getRenderFlags() & Renderer::ShowAutoMag) == 0)
        {
            if (sim->getFaintestVisible() < 15.0f)
            {
                setFaintest(sim->getFaintestVisible() + 0.2f);
                notifyWatchers(FaintestChanged);
                setlocale(LC_NUMERIC, "");
                string buf = fmt::sprintf(_("Magnitude limit:  %.2f"),
                                          sim->getFaintestVisible());
                setlocale(LC_NUMERIC, "C");
                flash(buf);
            }
        }
        else if (renderer->getFaintestAM45deg() < 12.0f)
        {
            renderer->setFaintestAM45deg(renderer->getFaintestAM45deg() + 0.1f);
            setFaintestAutoMag();
            setlocale(LC_NUMERIC, "");
            string buf = fmt::sprintf(_("Auto magnitude limit at 45 degrees:  %.2f"),
                                      renderer->getFaintestAM45deg());
            setlocale(LC_NUMERIC, "C");
            flash(buf);
        }
        break;

    case '`':
        showFPSCounter = !showFPSCounter;
        break;

    case '{':
        {
            if (renderer->getAmbientLightLevel() > 0.05f)
                renderer->setAmbientLightLevel(renderer->getAmbientLightLevel() - 0.05f);
            else
                renderer->setAmbientLightLevel(0.0f);
            notifyWatchers(AmbientLightChanged);
            setlocale(LC_NUMERIC, "");
            string buf = fmt::sprintf(_("Ambient light level:  %.2f"),
                                      renderer->getAmbientLightLevel());
            setlocale(LC_NUMERIC, "C");
            flash(buf);
        }
        break;

    case '}':
        {
            if (renderer->getAmbientLightLevel() < 0.95f)
                renderer->setAmbientLightLevel(renderer->getAmbientLightLevel() + 0.05f);
            else
                renderer->setAmbientLightLevel(1.0f);
            notifyWatchers(AmbientLightChanged);
            setlocale(LC_NUMERIC, "");
            string buf = fmt::sprintf(_("Ambient light level:  %.2f"),
                                      renderer->getAmbientLightLevel());
            setlocale(LC_NUMERIC, "C");
            flash(buf);
        }
        break;

    case '(':
        {
            Galaxy::decreaseLightGain();
            setlocale(LC_NUMERIC, "");
            string buf = fmt::sprintf("%s:  %3.0f %%", _("Light gain"), Galaxy::getLightGain() * 100.0f);
            setlocale(LC_NUMERIC, "C");
            flash(buf);
            notifyWatchers(GalaxyLightGainChanged);
        }
        break;

    case ')':
        {
            Galaxy::increaseLightGain();
            setlocale(LC_NUMERIC, "");
            string buf = fmt::sprintf("%s:  %3.0f %%", _("Light gain"), Galaxy::getLightGain() * 100.0f);
            setlocale(LC_NUMERIC, "C");
            flash(buf);
            notifyWatchers(GalaxyLightGainChanged);
        }
        break;

    case '~':
        showConsole = !showConsole;
        break;

    case '@':
        // TODO: 'Edit mode' should be eliminated; it can be done better
        // with a Lua script.
        editMode = !editMode;
        break;

#ifdef USE_HDR
    case '|':
        renderer->setBloomEnabled(!renderer->getBloomEnabled());
        if (renderer->getBloomEnabled())
            flash(_("Bloom enabled"));
        else
            flash(_("Bloom disabled"));
        break;

    case '<':
        {
            renderer->decreaseBrightness();
            string buf = fmt::sprintf("%s:  %+3.2f", _("Exposure"), -renderer->getBrightness());
            flash(buf);
        }
        break;

    case '>':
        {
            renderer->increaseBrightness();
            string buf = fmt::sprintf("%s:  %+3.2f", _("Exposure"), -renderer->getBrightness());
            flash(buf);
        }
        break;
#endif
    }
}


void CelestiaCore::getLightTravelDelay(double distanceKm, int& hours, int& mins, float& secs)
{
    // light travel time in hours
    double lt = distanceKm / (3600.0 * astro::speedOfLight);
    hours = (int) lt;
    double mm = (lt - hours) * 60;
    mins = (int) mm;
    secs = (float) ((mm  - mins) * 60);
}


void CelestiaCore::setLightTravelDelay(double distanceKm)
{
    // light travel time in days
    double lt = distanceKm / (86400.0 * astro::speedOfLight);
    sim->setTime(sim->getTime() - lt);
}


bool CelestiaCore::getAltAzimuthMode() const
{
    return altAzimuthMode;
}

void CelestiaCore::setAltAzimuthMode(bool enable)
{
    altAzimuthMode = enable;
}

void CelestiaCore::start(double t)
{
    if (config->initScriptFile != "")
    {
        // using the KdeAlerter in runScript would create an infinite loop,
        // break it here by resetting config->initScriptFile:
        fs::path filename(config->initScriptFile);
        config->initScriptFile = "";
        runScript(filename);
    }

    // Set the simulation starting time to the current system time
    sim->setTime(t);
    sim->update(0.0);

    sysTime = timer->getTime();

    if (startURL != "")
        goToUrl(startURL);
}

void CelestiaCore::setStartURL(string url)
{
    if (!url.substr(0,4).compare("cel:"))
    {
        startURL = url;
        config->initScriptFile = "";
    }
    else
    {
        config->initScriptFile = url;
    }
}


void CelestiaCore::tick()
{
    double lastTime = sysTime;
    sysTime = timer->getTime();

    // The time step is normally driven by the system clock; however, when
    // recording a movie, we fix the time step the frame rate of the movie.
    double dt = 0.0;
    if (movieCapture != nullptr && recording)
    {
        dt = 1.0 / movieCapture->getFrameRate();
    }
    else
    {
        dt = sysTime - lastTime;
    }

    // Pause script execution
    if (scriptState == ScriptPaused)
        dt = 0.0;

    currentTime += dt;

    // Mouse wheel zoom
    if (zoomMotion != 0.0f)
    {
        double span = 0.1;
#if 0
        double fraction;

        if (currentTime - zoomTime >= span)
            fraction = (zoomTime + span) - (currentTime - dt);
        else
            fraction = dt / span;
#endif

        // sim->changeOrbitDistance(zoomMotion * (float) fraction);
        if (currentTime - zoomTime >= span)
            zoomMotion = 0.0f;
    }

    // Mouse wheel dolly
    if (dollyMotion != 0.0)
    {
        double span = 0.1;
        double fraction;

        if (currentTime - dollyTime >= span)
            fraction = (dollyTime + span) - (currentTime - dt);
        else
            fraction = dt / span;

        sim->changeOrbitDistance((float) (dollyMotion * fraction));
        if (currentTime - dollyTime >= span)
            dollyMotion = 0.0f;
    }

    // Keyboard dolly
    if (keysPressed[Key_Home])
        sim->changeOrbitDistance((float) (-dt * 2));
    if (keysPressed[Key_End])
        sim->changeOrbitDistance((float) (dt * 2));

    // Keyboard rotate
    Vector3d av = sim->getObserver().getAngularVelocity();

    av = av * exp(-dt * RotationDecay);

    float fov = sim->getActiveObserver()->getFOV() / stdFOV;
    Selection refObject = sim->getFrame()->getRefObject();

    // Handle arrow keys; disable them when the log console is displayed,
    // because then they're used to scroll up and down.
    if (!showConsole)
    {
        if (!altAzimuthMode)
        {
            if (keysPressed[Key_Left])
                av += Vector3d::UnitZ() * (dt * -KeyRotationAccel);
            if (keysPressed[Key_Right])
                av += Vector3d::UnitZ() * (dt * KeyRotationAccel);
            if (keysPressed[Key_Down])
                av += Vector3d::UnitX() * (dt * fov * -KeyRotationAccel);
            if (keysPressed[Key_Up])
                av += Vector3d::UnitX() * (dt * fov * KeyRotationAccel);
        }
        else
        {
            if (!refObject.empty())
            {
                Quaterniond orientation = sim->getObserver().getOrientation();
                Vector3d up = sim->getObserver().getPosition().offsetFromKm(refObject.getPosition(sim->getTime()));
                up.normalize();

                Vector3d v = up * (KeyRotationAccel * dt);
                v = orientation * v;

                if (keysPressed[Key_Left])
                    av -= v;
                if (keysPressed[Key_Right])
                    av += v;
                if (keysPressed[Key_Down])
                    av += Vector3d::UnitX() * (dt * fov * -KeyRotationAccel);
                if (keysPressed[Key_Up])
                    av += Vector3d::UnitX() * (dt * fov * KeyRotationAccel);
            }
        }
    }

    if (keysPressed[Key_NumPad4])
        av += Vector3d(0.0, dt * fov * -KeyRotationAccel, 0.0);
    if (keysPressed[Key_NumPad6])
        av += Vector3d(0.0, dt * fov * KeyRotationAccel, 0.0);
    if (keysPressed[Key_NumPad2])
        av += Vector3d(dt * fov * -KeyRotationAccel, 0.0, 0.0);
    if (keysPressed[Key_NumPad8])
        av += Vector3d(dt * fov * KeyRotationAccel, 0.0, 0.0);
    if (keysPressed[Key_NumPad7] || joyButtonsPressed[JoyButton7])
        av += Vector3d(0.0, 0.0, dt * -KeyRotationAccel);
    if (keysPressed[Key_NumPad9] || joyButtonsPressed[JoyButton8])
        av += Vector3d(0.0, 0.0, dt * KeyRotationAccel);

    //Use Boolean to indicate if sim->setTargetSpeed() is called
    bool bSetTargetSpeed = false;
    if (joystickRotation != Vector3f::Zero())
    {
        bSetTargetSpeed = true;

        av += (dt * KeyRotationAccel) * joystickRotation.cast<double>();
        sim->setTargetSpeed(sim->getTargetSpeed());
    }

    if (keysPressed[Key_NumPad5])
        av = av * exp(-dt * RotationBraking);

    sim->getObserver().setAngularVelocity(av);

    if (keysPressed[(int)'A'] || joyButtonsPressed[JoyButton2])
    {
        bSetTargetSpeed = true;

        if (sim->getTargetSpeed() == 0.0f)
            sim->setTargetSpeed(0.1f);
        else
            sim->setTargetSpeed(sim->getTargetSpeed() * (float) exp(dt * 3));
    }
    if (keysPressed[(int)'Z'] || joyButtonsPressed[JoyButton1])
    {
        bSetTargetSpeed = true;

        sim->setTargetSpeed(sim->getTargetSpeed() / (float) exp(dt * 3));
    }
    if (!bSetTargetSpeed && av.norm() > 0.0f)
    {
        // Force observer velocity vector to align with observer direction if an observer
        // angular velocity still exists.
        sim->setTargetSpeed(sim->getTargetSpeed());
    }

    if (!refObject.empty())
    {
        Quaternionf q = Quaternionf::Identity();
        float coarseness = ComputeRotationCoarseness(*sim);

        if (shiftKeysPressed[Key_Left])
            q = q * YRotation((float) (dt * -KeyRotationAccel * coarseness));
        if (shiftKeysPressed[Key_Right])
            q = q * YRotation((float) (dt *  KeyRotationAccel * coarseness));
        if (shiftKeysPressed[Key_Up])
            q = q * XRotation((float) (dt * -KeyRotationAccel * coarseness));
        if (shiftKeysPressed[Key_Down])
            q = q * XRotation((float) (dt *  KeyRotationAccel * coarseness));
        sim->orbit(q);
    }

    // If there's a script running, tick it
    if (runningScript != nullptr)
    {
        bool finished = runningScript->tick(dt);
        if (finished)
            cancelScript();
    }

#ifdef CELX
    if (celxScript != nullptr)
    {
        celxScript->handleTickEvent(dt);
        if (scriptState == ScriptRunning)
        {
            bool finished = celxScript->tick(dt);
            if (finished)
                cancelScript();
        }
    }

    if (luaHook != nullptr)
        luaHook->callLuaHook(this, "tick", dt);
#endif // CELX

    sim->update(dt);
}


void CelestiaCore::draw()
{
    if (!viewUpdateRequired())
        return;
    viewChanged = false;

    if (views.size() == 1)
    {
        // I'm not certain that a special case for one view is required; but,
        // it's possible that there exists some broken hardware out there
        // that has to fall back to software rendering if the scissor test
        // is enable.  To keep performance on this hypothetical hardware
        // reasonable in the typical single view case, we'll use this
        // scissorless special case.  I'm only paranoid because I've been
        // burned by crap hardware so many times. cjl
        glViewport(0, 0, width, height);
        renderer->resize(width, height);
        sim->render(*renderer);
    }
    else
    {
        glEnable(GL_SCISSOR_TEST);
        for (const auto view : views)
        {
            if (view->type == View::ViewWindow)
            {
                glScissor((GLint) (view->x * width),
                          (GLint) (view->y * height),
                          (GLsizei) (view->width * width),
                          (GLsizei) (view->height * height));
                glViewport((GLint) (view->x * width),
                           (GLint) (view->y * height),
                           (GLsizei) (view->width * width),
                           (GLsizei) (view->height * height));
                renderer->resize((int) (view->width * width),
                                 (int) (view->height * height));
                sim->render(*renderer, *view->observer);
            }
        }
        glDisable(GL_SCISSOR_TEST);
        glViewport(0, 0, width, height);
    }

    GLboolean toggleAA = glIsEnabled(GL_MULTISAMPLE);
    if (toggleAA && (renderer->getRenderFlags() & Renderer::ShowCloudMaps))
        glDisable(GL_MULTISAMPLE);

    renderOverlay();
    if (showConsole)
    {
        console.setFont(font);
        glColor4f(1.0f, 1.0f, 1.0f, 1.0f);
        console.begin();
        glTranslatef(0.0f, 200.0f, 0.0f);
        console.render(ConsolePageRows);
        console.end();
    }

    if (toggleAA)
        glEnable(GL_MULTISAMPLE);

    if (movieCapture != nullptr && recording)
        movieCapture->captureFrame();

    // Frame rate counter
    nFrames++;
    if (nFrames == 100 || sysTime - fpsCounterStartTime > 10.0)
    {
        fps = (double) nFrames / (sysTime - fpsCounterStartTime);
        nFrames = 0;
        fpsCounterStartTime = sysTime;
    }

#if 0
    GLenum err = glGetError();
    if (err != GL_NO_ERROR)
    {
        cout << _("GL error: ") << gluErrorString(err) << '\n';
    }
#endif
}


void CelestiaCore::resize(GLsizei w, GLsizei h)
{
    if (h == 0)
        h = 1;

    glViewport(0, 0, w, h);
    if (renderer != nullptr)
        renderer->resize(w, h);
    if (overlay != nullptr)
        overlay->setWindowSize(w, h);
    console.setScale(w, h);
    width = w;
    height = h;

    setFOVFromZoom();
#ifdef CELX
    if (luaHook && luaHook->callLuaHook(this,"resize", (float) w, (float) h))
        return;
#endif
}


// Return true if anything changed that requires re-rendering. Otherwise, we
// can skip rendering, keep the GPU idle, and save power.
bool CelestiaCore::viewUpdateRequired() const
{
#if 1
    // Enable after 1.5.0
    return true;
#else
    bool isPaused = sim->getPauseState() || sim->getTimeScale() == 0.0;

    // See if the camera in any of the views is moving
    bool observersMoving = false;
    for (const auto v : views)
    {
        if (v->observer->getAngularVelocity().length() > 1.0e-10 ||
            v->observer->getVelocity().length() > 1.0e-12)
        {
            observersMoving = true;
            break;
        }
    }

    if (viewChanged ||
        !isPaused ||
        observersMoving ||
        dollyMotion != 0.0 ||
        zoomMotion != 0.0 ||
        scriptState == ScriptRunning ||
        renderer->settingsHaveChanged())
    {
        return true;
    }
    else
    {
        return false;
    }
#endif
}


void CelestiaCore::setViewChanged()
{
    viewChanged = true;
}


void CelestiaCore::splitView(View::Type type, View* av, float splitPos)
{
    setViewChanged();

    if (av == nullptr)
        av = (*activeView);
    bool vertical = ( type == View::VerticalSplit );
    Observer* o = sim->addObserver();
    bool tooSmall = false;

    switch (type) // If active view is too small, don't split it.
    {
    case View::HorizontalSplit:
        if (av->height < 0.2f) tooSmall = true;
        break;
    case View::VerticalSplit:
        if (av->width < 0.2f) tooSmall = true;
        break;
    case View::ViewWindow:
        return;
        break;
    }

    if (tooSmall)
    {
        flash(_("View too small to be split"));
        return;
    }
    flash(_("Added view"));

    // Make the new observer a copy of the old one
    // TODO: This works, but an assignment operator for Observer
    // should be defined.
    *o = *(sim->getActiveObserver());

    float w1, h1, w2, h2;
    if (vertical)
    {
        w1 = av->width * splitPos;
        w2 = av->width - w1;
        h1 = av->height;
        h2 = av->height;
    }
    else
    {
        w1 = av->width;
        w2 = av->width;
        h1 = av->height * splitPos;
        h2 = av->height - h1;
    }

    View* split = new View(type,
                           0,
                           av->x,
                           av->y,
                           av->width,
                           av->height);
    split->parent = av->parent;
    if (av->parent != nullptr)
    {
        if (av->parent->child1 == av)
            av->parent->child1 = split;
        else
            av->parent->child2 = split;
    }
    split->child1 = av;

    av->width = w1;
    av->height = h1;
    av->parent = split;

    View* view = new View(View::ViewWindow,
                          o,
                          av->x + (vertical ? w1 : 0),
                          av->y + (vertical ? 0  : h1),
                          w2, h2);
    split->child2 = view;
    view->parent = split;
    view->zoom = av->zoom;

    views.push_back(split);
    views.push_back(view);

    setFOVFromZoom();
}

void CelestiaCore::setFOVFromZoom()
{
    for (const auto v : views)
        if (v->type == View::ViewWindow)
        {
            double fov = 2 * atan(height * v->height / (screenDpi / 25.4) / 2. / distanceToScreen) / v->zoom;
            v->observer->setFOV((float) fov);
        }
}

void CelestiaCore::setZoomFromFOV()
{
    for (auto v : views)
        if (v->type == View::ViewWindow)
        {
            v->zoom = (float) (2 * atan(height * v->height / (screenDpi / 25.4) / 2. / distanceToScreen) /  v->observer->getFOV());
        }
}

void CelestiaCore::singleView(View* av)
{
    setViewChanged();

    if (av == nullptr)
        av = (*activeView);

    list<View*>::iterator i = views.begin();
    while(i != views.end())
    {
        if ((*i) != av)
        {
            sim->removeObserver((*i)->observer);
            delete (*i)->observer;
            delete (*i);
            i=views.erase(i);
        }
        else
            i++;
    }

    av->x = 0.0f;
    av->y = 0.0f;
    av->width = 1.0f;
    av->height = 1.0f;
    av->parent = nullptr;
    av->child1 = nullptr;
    av->child2 = nullptr;

    activeView = views.begin();
    sim->setActiveObserver((*activeView)->observer);
    setFOVFromZoom();
}

void CelestiaCore::setActiveView(View* v)
{
    activeView = find(views.begin(),views.end(),v);
    sim->setActiveObserver((*activeView)->observer);
}

void CelestiaCore::deleteView(View* v)
{
    if (v == nullptr)
        v = (*activeView);

    if (v->parent == nullptr) return;

    //Erase view and parent view from views
    list<View*>::iterator i = views.begin();
    while(i != views.end())
    {
        if ((*i == v) || (*i == v->parent))
            i=views.erase(i);
        else
            i++;
    }

    int sign;
    View *sibling;
    if (v->parent->child1 == v)
    {
        sibling = v->parent->child2;
        sign = -1;
    }
    else
    {
        sibling = v->parent->child1;
        sign = 1;
    }
    sibling->parent = v->parent->parent;
    if (v->parent->parent != nullptr) {
        if (v->parent->parent->child1 == v->parent)
            v->parent->parent->child1 = sibling;
        else
            v->parent->parent->child2 = sibling;
    }

    v->walkTreeResize(sibling, sign);

    sim->removeObserver(v->observer);
    delete(v->observer);
    View* nextActiveView = sibling;
    while (nextActiveView->type != View::ViewWindow)
        nextActiveView = nextActiveView->child1;
    activeView = find(views.begin(),views.end(),nextActiveView);
    sim->setActiveObserver((*activeView)->observer);

    delete(v->parent);
    delete(v);

    if (!showActiveViewFrame)
        flashFrameStart = currentTime;
    setFOVFromZoom();
}

bool CelestiaCore::getFramesVisible() const
{
    return showViewFrames;
}

void CelestiaCore::setFramesVisible(bool visible)
{
    setViewChanged();

    showViewFrames = visible;
}

bool CelestiaCore::getActiveFrameVisible() const
{
    return showActiveViewFrame;
}

void CelestiaCore::setActiveFrameVisible(bool visible)
{
    setViewChanged();

    showActiveViewFrame = visible;
}


void CelestiaCore::setContextMenuCallback(ContextMenuFunc callback)
{
    contextMenuCallback = callback;
}


Renderer* CelestiaCore::getRenderer() const
{
    return renderer;
}

Simulation* CelestiaCore::getSimulation() const
{
    return sim;
}

void CelestiaCore::showText(string s,
                            int horig, int vorig,
                            int hoff, int voff,
                            double duration)
{
    messageText = s;
    messageHOrigin = horig;
    messageVOrigin = vorig;
    messageHOffset = hoff;
    messageVOffset = voff;
    messageStart = currentTime;
    messageDuration = duration;
}

int CelestiaCore::getTextWidth(string s) const
{
    return titleFont->getWidth(s);
}

static FormattedNumber SigDigitNum(double v, int digits)
{
    return FormattedNumber(v, digits,
                           FormattedNumber::GroupThousands |
                           FormattedNumber::SignificantDigits);
}


static string DistanceLyToStr(double distance)
{
    const char* units = "";

    if (abs(distance) >= astro::parsecsToLightYears(1e+6))
    {
        units = _("Mpc");
        distance = astro::lightYearsToParsecs(distance) / 1e+6;
    }
    else if (abs(distance) >= 0.5 * astro::parsecsToLightYears(1e+3))
    {
        units = _("kpc");
        distance = astro::lightYearsToParsecs(distance) / 1e+3;
    }
    else if (abs(distance) >= astro::AUtoLightYears(1000.0f))
    {
        units = _("ly");
    }
    else if (abs(distance) >= astro::kilometersToLightYears(10000000.0))
    {
        units = _("au");
        distance = astro::lightYearsToAU(distance);
    }
    else if (abs(distance) > astro::kilometersToLightYears(1.0f))
    {
        units = _("km");
        distance = astro::lightYearsToKilometers(distance);
    }
    else
    {
        units = _("m");
        distance = astro::lightYearsToKilometers(distance) * 1000.0f;
    }

    return fmt::sprintf("%s %s", SigDigitNum(distance, 5), units);
}


static string DistanceKmToStr(double distance)
{
    return DistanceLyToStr(astro::kilometersToLightYears(distance));
}


static void displayRotationPeriod(Overlay& overlay, double days)
{
    FormattedNumber n;
    const char *p;

    if (days > 1.0)
        n = FormattedNumber(days, 3, FormattedNumber::GroupThousands), p = _("days");
    else if (days > 1.0 / 24.0)
        n = FormattedNumber(days * 24.0, 3, FormattedNumber::GroupThousands), p = _("hours");
    else if (days > 1.0 / (24.0 * 60.0))
        n = FormattedNumber(days * 24.0 * 60.0, 3, FormattedNumber::GroupThousands), p = _("minutes");
    else
        n = FormattedNumber(days * 24.0 * 60.0 * 60.0, 3, FormattedNumber::GroupThousands), p = _("seconds");

    fmt::fprintf(overlay, _("Rotation period: %s %s\n"), n, p);
}

static void displaySpeed(Overlay& overlay, float speed)
{
    FormattedNumber n;
    const char *u;

    if (speed < 1.0f)
        n = SigDigitNum(speed * 1000.0f, 3), u = _("m/s");
    else if (speed < 10000.0f)
        n = SigDigitNum(speed, 3), u = _("km/s");
    else if (speed < (float) astro::speedOfLight * 100.0f)
        n = SigDigitNum(speed / astro::speedOfLight, 3), u = "c";
    else if (speed < astro::AUtoKilometers(1000.0f))
        n = SigDigitNum(astro::kilometersToAU(speed), 3), u = _("AU/s");
    else
        n = SigDigitNum(astro::kilometersToLightYears(speed), 3), u = _("ly/s");

    fmt::fprintf(overlay, _("Speed: %s %s\n"), n, u);
}

// Display a positive angle as degrees, minutes, and seconds. If the angle is less than one
// degree, only minutes and seconds are shown; if the angle is less than one minute, only
// seconds are displayed.
static string angleToStr(double angle)
{
    int degrees, minutes;
    double seconds;
    astro::decimalToDegMinSec(angle, degrees, minutes, seconds);

    if (degrees > 0)
    {
        return fmt::sprintf("%d%s %02d' %.1f\"",
                            degrees, UTF8_DEGREE_SIGN,
                            abs(minutes), abs(seconds));
    }

    if (minutes > 0)
    {
        return fmt::sprintf("%02d' %.1f\"",
                            abs(minutes), abs(seconds));
    }

    return fmt::sprintf("%.2f\"", abs(seconds));
}

static void displayDeclination(Overlay& overlay, double angle)
{
    int degrees, minutes;
    double seconds;
    astro::decimalToDegMinSec(angle, degrees, minutes, seconds);

    const char sign = angle < 0.0 ? '-' : '+';

    fmt::fprintf(overlay, "Dec: %c%d%s %02d' %.1f\"\n",
                          sign, abs(degrees), UTF8_DEGREE_SIGN,
                          abs(minutes), abs(seconds));
}


static void displayRightAscension(Overlay& overlay, double angle)
{
    int hours, minutes;
    double seconds;
    astro::decimalToHourMinSec(angle, hours, minutes, seconds);

    fmt::fprintf(overlay, "RA: %dh %02dm %.1fs\n",
                          hours, abs(minutes), abs(seconds));
}

static void displayApparentDiameter(Overlay& overlay,
                                    double radius,
                                    double distance)
{
    if (distance > radius)
    {
        double arcSize = radToDeg(asin(radius / distance) * 2.0);

        // Only display the arc size if it's less than 160 degrees and greater
        // than one second--otherwise, it's probably not interesting data.
        if (arcSize < 160.0 && arcSize > 1.0 / 3600.0)
        {
            fmt::fprintf(overlay, _("Apparent diameter: %s\n"),
                                 angleToStr(arcSize));
        }
    }
}

static void displayApparentMagnitude(Overlay& overlay,
                                     float absMag,
                                     double distance)
{
    if (distance > 32.6167)
    {
        float appMag = astro::absToAppMag(absMag, (float) distance);
        fmt::fprintf(overlay, _("Apparent magnitude: %.1f\n"), appMag);
    }
    else
    {
        fmt::fprintf(overlay, _("Absolute magnitude: %.1f\n"), absMag);
    }
}


static void displayRADec(Overlay& overlay, const Vector3d& v)
{
    double phi = atan2(v.x(), v.z()) - PI / 2;
    if (phi < 0)
        phi = phi + 2 * PI;

    double theta = atan2(sqrt(v.x() * v.x() + v.z() * v.z()), v.y());
    if (theta > 0)
        theta = PI / 2 - theta;
    else
        theta = -PI / 2 - theta;


    displayRightAscension(overlay, radToDeg(phi));
    displayDeclination(overlay, radToDeg(theta));
}


// Display nicely formatted planetocentric/planetographic coordinates.
// The latitude and longitude parameters are angles in radians, altitude
// is in kilometers.
static void displayPlanetocentricCoords(Overlay& overlay,
                                        const Body& body,
                                        double longitude,
                                        double latitude,
                                        double altitude,
                                        bool showAltitude)
{
    char ewHemi = ' ';
    char nsHemi = ' ';
    double lon = 0.0;
    double lat = 0.0;

    // Terrible hack for Earth and Moon longitude conventions.  Fix by
    // adding a field to specify the longitude convention in .ssc files.
    if (body.getName() == "Earth" || body.getName() == "Moon")
    {
        if (latitude < 0.0)
            nsHemi = 'S';
        else if (latitude > 0.0)
            nsHemi = 'N';

        if (longitude < 0.0)
            ewHemi = 'W';
        else if (longitude > 0.0f)
            ewHemi = 'E';

        lon = (float) abs(radToDeg(longitude));
        lat = (float) abs(radToDeg(latitude));
    }
    else
    {
        // Swap hemispheres if the object is a retrograde rotator
        Quaterniond q = body.getEclipticToEquatorial(astro::J2000);
        bool retrograde = (q * Vector3d::UnitY()).y() < 0.0;

        if ((latitude < 0.0) ^ retrograde)
            nsHemi = 'S';
        else if ((latitude > 0.0) ^ retrograde)
            nsHemi = 'N';

        if (retrograde)
            ewHemi = 'E';
        else
            ewHemi = 'W';

        lon = -radToDeg(longitude);
        if (lon < 0.0)
            lon += 360.0;
        lat = abs(radToDeg(latitude));
    }

    if (showAltitude)
        fmt::fprintf(overlay, "%.6f%c %.6f%c", lat, nsHemi, lon, ewHemi);
    else
        fmt::fprintf(overlay, _("%.6f%c %.6f%c %f km"), lat, nsHemi, lon, ewHemi, altitude);
}


#if 0
// Show the planetocentric latitude, longitude, and altitude of a
// observer.
static void displayObserverPlanetocentricCoords(Overlay& overlay,
                                                Body& body,
                                                const UniversalCoord& observerPos,
                                                double tdb)
{
    Vector3d ecl = observerPos.offsetFromKm(Selection(&body).getPosition(tdb));
    Vector3d pc = body.eclipticToPlanetocentric(ecl, tdb);

    displayPlanetocentricCoords(overlay, body, pc.x(), pc.y(), pc.z(), true);
}
#endif


static void displayStarInfo(Overlay& overlay,
                            int detail,
                            Star& star,
                            const Universe& universe,
                            double distance)
{
    fmt::fprintf(overlay, _("Distance: %s\n"), DistanceLyToStr(distance));

    if (!star.getVisibility())
    {
        overlay << _("Star system barycenter\n");
    }
    else
    {
        fmt::fprintf(overlay, _("Abs (app) mag: %.2f (%.2f)\n"),
                                star.getAbsoluteMagnitude(),
                                astro::absToAppMag(star.getAbsoluteMagnitude(),
                                                   float(distance)));

        if (star.getLuminosity() > 1.0e-10f)
            fmt::fprintf(overlay, _("Luminosity: %sx Sun\n"), SigDigitNum(star.getLuminosity(), 3));

        const char* star_class;
        switch (star.getSpectralType()[0])
        {
        case 'Q':
            star_class = _("Neutron star");
            break;
        case 'X':
            star_class = _("Black hole");
            break;
        default:
            star_class = star.getSpectralType();
        };
        fmt::fprintf(overlay, _("Class: %s\n"), star_class);

        displayApparentDiameter(overlay, star.getRadius(),
                                astro::lightYearsToKilometers(distance));

        if (detail > 1)
        {
            fmt::fprintf(overlay, _("Surface temp: %s K\n"), SigDigitNum(star.getTemperature(), 3));
            float solarRadii = star.getRadius() / 6.96e5f;

            if (solarRadii > 0.01f)
            {
                fmt::fprintf(overlay, _("Radius: %s Rsun  (%s km)\n"),
                             SigDigitNum(star.getRadius() / 696000.0f, 2),
                             SigDigitNum(star.getRadius(), 3));
            }
            else
            {
                fmt::fprintf(overlay, _("Radius: %s km\n"),
                             SigDigitNum(star.getRadius(), 3));
            }

            if (star.getRotationModel()->isPeriodic())
            {
                float period = (float) star.getRotationModel()->getPeriod();
                displayRotationPeriod(overlay, period);
            }
        }
    }

    if (detail > 1)
    {
        SolarSystem* sys = universe.getSolarSystem(&star);
        if (sys != nullptr && sys->getPlanets()->getSystemSize() != 0)
            overlay << _("Planetary companions present\n");
    }
}


static void displayDSOinfo(Overlay& overlay, const DeepSkyObject& dso, double distance)
{
    overlay << dso.getDescription() << '\n';

    if (distance >= 0)
    {
        fmt::fprintf(overlay, _("Distance: %s\n"),
                     DistanceLyToStr(distance));
    }
    else
    {
        fmt::fprintf(overlay, _("Distance from center: %s\n"),
                     DistanceLyToStr(distance + dso.getRadius()));
     }
    fmt::fprintf(overlay, _("Radius: %s\n"),
                 DistanceLyToStr(dso.getRadius()));

    displayApparentDiameter(overlay, dso.getRadius(), distance);
    if (dso.getAbsoluteMagnitude() > DSO_DEFAULT_ABS_MAGNITUDE)
    {
        displayApparentMagnitude(overlay,
                                 dso.getAbsoluteMagnitude(),
                                 distance);
    }
}


static void displayPlanetInfo(Overlay& overlay,
                              int detail,
                              Body& body,
                              double t,
                              double distanceKm,
                              const Vector3d& viewVec)
{
    double distance = distanceKm - body.getRadius();
    fmt::fprintf(overlay, _("Distance: %s\n"), DistanceKmToStr(distance));

    if (body.getClassification() == Body::Invisible)
    {
        return;
    }

    fmt::fprintf(overlay, _("Radius: %s\n"), DistanceKmToStr(body.getRadius()));

    displayApparentDiameter(overlay, body.getRadius(), distanceKm);

    // Display the phase angle

    // Find the parent star of the body. This can be slightly complicated if
    // the body orbits a barycenter instead of a star.
    Selection parent = Selection(&body).parent();
    while (parent.body() != nullptr)
        parent = parent.parent();

    if (parent.star() != nullptr)
    {
        bool showPhaseAngle = false;

        Star* sun = parent.star();
        if (sun->getVisibility())
        {
            showPhaseAngle = true;
        }
        else if (sun->getOrbitingStars())
        {
            // The planet's orbit is defined with respect to a barycenter. If there's
            // a single star orbiting the barycenter, we'll compute the phase angle
            // for the planet with respect to that star. If there are no stars, the
            // planet is an orphan, drifting through space with no star. We also skip
            // displaying the phase angle when there are multiple stars (for now.)
            if (sun->getOrbitingStars()->size() == 1)
            {
                sun = sun->getOrbitingStars()->at(0);
                showPhaseAngle = sun->getVisibility();
            }
        }

        if (showPhaseAngle)
        {
            Vector3d sunVec = Selection(&body).getPosition(t).offsetFromKm(Selection(sun).getPosition(t));
            sunVec.normalize();
            double cosPhaseAngle = sunVec.dot(viewVec.normalized());
            double phaseAngle = acos(cosPhaseAngle);
            fmt::fprintf(overlay, _("Phase angle: %.1f%s\n"), radToDeg(phaseAngle), UTF8_DEGREE_SIGN);
        }
    }

    if (detail > 1)
    {
        if (body.getRotationModel(t)->isPeriodic())
            displayRotationPeriod(overlay, body.getRotationModel(t)->getPeriod());

        if (body.getName() != "Earth")
        {
            if (body.getMass() > 0)
                fmt::fprintf(overlay, _("Mass: %.2f Me\n"), body.getMass());
        }

        float density = body.getDensity();
        if (density > 0)
        {
            fmt::fprintf(overlay, _("Density: %.2f x 1000 kg/m^3\n"), density / 1000.0);
        }


        float planetTemp = body.getTemperature(t);
        if (planetTemp > 0)
            fmt::fprintf(overlay, _("Temperature: %.0f K\n"), planetTemp);
    }
}


static void displayLocationInfo(Overlay& overlay,
                                Location& location,
                                double distanceKm)
{
    fmt::fprintf(overlay, _("Distance: %s\n"), DistanceKmToStr(distanceKm));

    Body* body = location.getParentBody();
    if (body != nullptr)
    {
        Vector3f locPos = location.getPosition();
        Vector3d lonLatAlt = body->cartesianToPlanetocentric(locPos.cast<double>());
        displayPlanetocentricCoords(overlay, *body,
                                    lonLatAlt.x(), lonLatAlt.y(), lonLatAlt.z(), false);
    }
}

static string getSelectionName(const Selection& sel, const Universe& univ)
{
    switch (sel.getType())
    {
    case Selection::Type_Body:
        return sel.body()->getName(false);
    case Selection::Type_DeepSky:
        return univ.getDSOCatalog()->getDSOName(sel.deepsky(), false);
    case Selection::Type_Star:
        return univ.getStarCatalog()->getStarName(*sel.star(), true);
    case Selection::Type_Location:
        return sel.location()->getName(false);
    default:
        return "";
    }
}

#if 0
static void displaySelectionName(Overlay& overlay,
                                 const Selection& sel,
                                 const Universe& univ)
{
    switch (sel.getType())
    {
    case Selection::Type_Body:
        overlay << sel.body()->getName(true);
        break;
    case Selection::Type_DeepSky:
        overlay << univ.getDSOCatalog()->getDSOName(sel.deepsky(), true);
        break;
    case Selection::Type_Star:
        //displayStarName(overlay, *(sel.star()), *univ.getStarCatalog());
        overlay << univ.getStarCatalog()->getStarName(*sel.star(), true);
        break;
    case Selection::Type_Location:
        overlay << sel.location()->getName(true);
        break;
    default:
        break;
    }
}
#endif


void CelestiaCore::setScriptImage(float duration,
                                  float xoffset,
                                  float yoffset,
                                  float alpha,
                                  const fs::path& filename,
                                  bool fitscreen)
{
    if (image == nullptr || image->isNewImage(filename))
    {
        delete image;
        image = new CelestiaCore::OverlayImage(filename, overlay);
    }
    image->setStartTime((float) currentTime);
    image->setDuration(duration);
    image->setOffset(xoffset, yoffset);
    image->setAlpha(alpha);
    image->fitScreen(fitscreen);
}


<<<<<<< HEAD
CelestiaCore::OverlayImage::OverlayImage(fs::path f)
{
    filename = std::move(f);
    delete texture;
    texture = LoadTextureFromFile(fs::path("images") / filename);
=======
CelestiaCore::OverlayImage::OverlayImage(string f, Overlay* o) :
    filename(std::move(f)),
    overlay(o)
{
    texture = LoadTextureFromFile(string("images/") + filename);
>>>>>>> 7e52983c
}


void CelestiaCore::OverlayImage::render(float curr_time, int width, int height)
{
    if (texture == nullptr || (curr_time >= start + duration))
        return;

    float xSize = texture->getWidth();
    float ySize = texture->getHeight();

    // center overlay image horizontally if offsetX = 0
    float left = (width * (1 + offsetX) - xSize)/2;
    // center overlay image vertically if offsetY = 0
    float bottom = (height * (1 + offsetY) - ySize)/2;

    if (fitscreen)
    {
        float coeffx = xSize / width;  // overlay pict width/view window width ratio
        float coeffy = ySize / height; // overlay pict height/view window height ratio
        xSize = xSize / coeffx;        // new overlay picture width size to fit viewport
        ySize = ySize / coeffy;        // new overlay picture height to fit viewport

        left = (width - xSize) / 2;    // to be sure overlay pict is centered in viewport
        bottom = 0;                    // overlay pict locked at bottom of screen
    }

    glEnable(GL_TEXTURE_2D);
    texture->bind();

    Overlay::Rectangle r(left, bottom, xSize, ySize, {Color::White, alpha}, Overlay::RectType::Textured);
    overlay->rect(r);
}

void CelestiaCore::renderOverlay()
{
#ifdef CELX
    if (luaHook) luaHook->callLuaHook(this, "renderoverlay");
#endif
    if (font == nullptr)
        return;

    overlay->setFont(font);

    int fontHeight = font->getHeight();
    int emWidth = font->getWidth("M");
    assert(emWidth > 0);

    overlay->begin();

#ifdef CELX
    if (runningScript || celxScript)
    {
#else
    if (runningScript)
    {
#endif
        if (image)
            image->render((float) currentTime, width, height);
    }

    if (views.size() > 1)
    {
        Overlay::Rectangle r(0, 0, 0, 0, frameColor, Overlay::RectType::Outlined, 1);

        // Render a thin border arround all views
        if (showViewFrames || resizeSplit)
        {
            for(const auto v : views)
            {
                if (v->type == View::ViewWindow)
                {
                    r.x = v->x * width;
                    r.y = v->y * height;
                    r.w = v->width * width - 1;
                    r.h = v->height * height - 1;
                    overlay->rect(r);
                }
            }
        }

        // Render a very simple border around the active view
        View* av = *activeView;

        r.x = av->x * width;
        r.y = av->y * height;
        r.w = av->width * width - 1;
        r.h = av->height * height - 1;

        if (showActiveViewFrame)
        {
            r.colors[0] = activeFrameColor;
            r.lw = 2;
            overlay->rect(r);
        }

        if (currentTime < flashFrameStart + 0.5)
        {
            float alpha = (float) (1.0 - (currentTime - flashFrameStart) / 0.5);
            r.colors[0] = {activeFrameColor, alpha};
            r.lw = 8;
            overlay->rect(r);
        }
    }

    setlocale(LC_NUMERIC, "");

    if (hudDetail > 0 && (overlayElements & ShowTime))
    {
        double lt = 0.0;

        if (sim->getSelection().getType() == Selection::Type_Body &&
            (sim->getTargetSpeed() < 0.99 * astro::speedOfLight))
        {
            if (lightTravelFlag)
            {
                Vector3d v = sim->getSelection().getPosition(sim->getTime()).offsetFromKm(sim->getObserver().getPosition());
                // light travel time in days
                lt = v.norm() / (86400.0 * astro::speedOfLight);
            }
        }

        double tdb = sim->getTime() + lt;
        astro::Date d = timeZoneBias != 0 ? astro::TDBtoLocal(tdb) : astro::TDBtoUTC(tdb);
        const char* dateStr = d.toCStr(dateFormat);
        int dateWidth = (font->getWidth(dateStr)/(emWidth * 3) + 2) * emWidth * 3;
        if (dateWidth > dateStrWidth) dateStrWidth = dateWidth;

        // Time and date
        glPushMatrix();
        glColor4f(0.7f, 0.7f, 1.0f, 1.0f);
        glTranslatef( (float) (width - dateStrWidth),
                      (float) (height - fontHeight),
                      0.0f);
        overlay->beginText();

        overlay->print(dateStr);

        if (lightTravelFlag && lt > 0.0)
        {
            glColor4f(0.42f, 1.0f, 1.0f, 1.0f);
            *overlay << _("  LT");
            glColor4f(0.7f, 0.7f, 1.0f, 1.0f);
        }
        *overlay << '\n';

        {
            if (abs(abs(sim->getTimeScale()) - 1) < 1e-6)
            {
                if (sign(sim->getTimeScale()) == 1)
                    *overlay << _("Real time");
                else
                    *overlay << _("-Real time");
            }
            else if (abs(sim->getTimeScale()) < MinimumTimeRate)
            {
                *overlay << _("Time stopped");
            }
            else if (abs(sim->getTimeScale()) > 1.0)
            {
                fmt::fprintf(*overlay, _("%.6g x faster"), sim->getTimeScale()); // XXX: %'.12g
            }
            else
            {
                fmt::fprintf(*overlay, _("%.6g x slower"), 1.0 / sim->getTimeScale()); // XXX: %'.12g
            }

            if (sim->getPauseState() == true)
            {
                glColor4f(1.0f, 0.0f, 0.0f, 1.0f);
                *overlay << _(" (Paused)");
            }
        }

        overlay->endText();
        glPopMatrix();
    }

    if (hudDetail > 0 && (overlayElements & ShowVelocity))
    {
        // Speed
        glPushMatrix();
        glTranslatef(0.0f, (float) (fontHeight * 2 + 5), 0.0f);
        glColor4f(0.7f, 0.7f, 1.0f, 1.0f);

        overlay->beginText();
        *overlay << '\n';
        if (showFPSCounter)
#ifdef OCTREE_DEBUG
            fmt::fprintf(*overlay, _("FPS: %.1f, vis. stars stats: [ %zu : %zu : %zu ], vis. DSOs stats: [ %zu : %zu : %zu ]\n"),
                         fps,
                         getRenderer()->m_starProcStats.objects,
                         getRenderer()->m_starProcStats.nodes,
                         getRenderer()->m_starProcStats.height,
                         getRenderer()->m_dsoProcStats.objects,
                         getRenderer()->m_dsoProcStats.nodes,
                         getRenderer()->m_dsoProcStats.height);
#else
            fmt::fprintf(*overlay, _("FPS: %.1f\n"), fps);
#endif
        else
            *overlay << '\n';

        displaySpeed(*overlay, sim->getObserver().getVelocity().norm());

        overlay->endText();
        glPopMatrix();
    }

    Universe *u = sim->getUniverse();

    if (hudDetail > 0 && (overlayElements & ShowFrame))
    {
        // Field of view and camera mode in lower right corner
        glPushMatrix();
        glTranslatef((float) (width - emWidth * 15),
                     (float) (fontHeight * 3 + 5), 0.0f);
        overlay->beginText();
        glColor4f(0.6f, 0.6f, 1.0f, 1);

        if (sim->getObserverMode() == Observer::Travelling)
        {
            double timeLeft = sim->getArrivalTime() - sim->getRealTime();
            if (timeLeft >= 1)
                fmt::fprintf(*overlay, _("Travelling (%s)\n"),
                             FormattedNumber(timeLeft, 0, FormattedNumber::GroupThousands));
            else
                fmt::fprintf(*overlay, _("Travelling\n"));
        }
        else
        {
            *overlay << '\n';
        }

        if (!sim->getTrackedObject().empty())
        {
            fmt::fprintf(*overlay, _("Track %s\n"),
                         C_("Track", getSelectionName(sim->getTrackedObject(), *u)));
        }
        else
        {
            *overlay << '\n';
        }

        {
            //FrameOfReference frame = sim->getFrame();
            Selection refObject = sim->getFrame()->getRefObject();
            ObserverFrame::CoordinateSystem coordSys = sim->getFrame()->getCoordinateSystem();

            switch (coordSys)
            {
            case ObserverFrame::Ecliptical:
                fmt::fprintf(*overlay, _("Follow %s\n"),
                             C_("Follow", getSelectionName(refObject, *u)));
                break;
            case ObserverFrame::BodyFixed:
                fmt::fprintf(*overlay, _("Sync Orbit %s\n"),
                             C_("Sync", getSelectionName(refObject, *u)));
                break;
            case ObserverFrame::PhaseLock:
                fmt::fprintf(*overlay, _("Lock %s -> %s\n"),
                             C_("Lock", getSelectionName(refObject, *u)),
                             C_("LockTo", getSelectionName(sim->getFrame()->getTargetObject(), *u)));
                break;

            case ObserverFrame::Chase:
                fmt::fprintf(*overlay, _("Chase %s\n"),
                             C_("Chase", getSelectionName(refObject, *u)));
                break;

            default:
                *overlay << '\n';
                break;
            }
        }

        glColor4f(0.7f, 0.7f, 1.0f, 1.0f);

        // Field of view
        float fov = radToDeg(sim->getActiveObserver()->getFOV());
        fmt::fprintf(*overlay, _("FOV: %s (%.2fx)\n"),
                              angleToStr(fov), (*activeView)->zoom);
        overlay->endText();
        glPopMatrix();
    }

    // Selection info
    Selection sel = sim->getSelection();
    if (!sel.empty() && hudDetail > 0 && (overlayElements & ShowSelection))
    {
        glPushMatrix();
        glColor4f(0.7f, 0.7f, 1.0f, 1.0f);
        glTranslatef(0.0f, (float) (height - titleFont->getHeight()), 0.0f);

        overlay->beginText();
        Vector3d v = sel.getPosition(sim->getTime()).offsetFromKm(sim->getObserver().getPosition());

        switch (sel.getType())
        {
        case Selection::Type_Star:
            {
                if (sel != lastSelection)
                {
                    lastSelection = sel;
                    selectionNames = sim->getUniverse()->getStarCatalog()->getStarNameList(*sel.star());
                    // Skip displaying the English name if a localized version is present.
                    string starName = sim->getUniverse()->getStarCatalog()->getStarName(*sel.star());
                    string locStarName = sim->getUniverse()->getStarCatalog()->getStarName(*sel.star(), true);
                    if (sel.star()->getCatalogNumber() == 0 && selectionNames.find("Sun") != string::npos && (const char*) "Sun" != _("Sun"))
                    {
                        string::size_type startPos = selectionNames.find("Sun");
                        string::size_type endPos = selectionNames.find(_("Sun"));
                        selectionNames = selectionNames.erase(startPos, endPos - startPos);
                    }
                    else if (selectionNames.find(starName) != string::npos && starName != locStarName)
                    {
                        string::size_type startPos = selectionNames.find(locStarName);
                        selectionNames = selectionNames.substr(startPos);
                    }
                }

                overlay->setFont(titleFont);
                *overlay << selectionNames;
                overlay->setFont(font);
                *overlay << '\n';
                displayStarInfo(*overlay,
                                hudDetail,
                                *(sel.star()),
                                *(sim->getUniverse()),
                                astro::kilometersToLightYears(v.norm()));
            }
            break;

        case Selection::Type_DeepSky:
            {
                if (sel != lastSelection)
                {
                    lastSelection = sel;
                    selectionNames = sim->getUniverse()->getDSOCatalog()->getDSONameList(sel.deepsky());
                    // Skip displaying the English name if a localized version is present.
                    string DSOName = sim->getUniverse()->getDSOCatalog()->getDSOName(sel.deepsky());
                    string locDSOName = sim->getUniverse()->getDSOCatalog()->getDSOName(sel.deepsky(), true);
                    if (selectionNames.find(DSOName) != string::npos && DSOName != locDSOName)
                    {
                        string::size_type startPos = selectionNames.find(locDSOName);
                        selectionNames = selectionNames.substr(startPos);
                    }
                }

                overlay->setFont(titleFont);
                *overlay << selectionNames;
                overlay->setFont(font);
                *overlay << '\n';
                displayDSOinfo(*overlay,
                               *sel.deepsky(),
                               astro::kilometersToLightYears(v.norm()) - sel.deepsky()->getRadius());
            }
            break;

        case Selection::Type_Body:
            {
                // Show all names for the body
                if (sel != lastSelection)
                {
                    lastSelection = sel;
                    selectionNames = "";
                    const vector<string>& names = sel.body()->getNames();

                    // Skip displaying the primary name if there's a localized version
                    // of the name.
                    vector<string>::const_iterator firstName = names.begin();
                    if (sel.body()->hasLocalizedName())
                        firstName++;

                    for (vector<string>::const_iterator iter = firstName; iter != names.end(); iter++)
                    {
                        if (iter != firstName)
                            selectionNames += " / ";

                        // Use localized version of parent name in alternative names.
                        string alias = *iter;
                        Selection parent = sel.parent();
                        if (parent.body() != nullptr)
                        {
                            string parentName = parent.body()->getName();
                            string locParentName = parent.body()->getName(true);
                            string::size_type startPos = alias.find(parentName);
                            if (startPos != string::npos)
                                alias.replace(startPos, parentName.length(), locParentName);
                        }

                        selectionNames += alias;
                    }
                }

                overlay->setFont(titleFont);
                *overlay << selectionNames;
                overlay->setFont(font);
                *overlay << '\n';
                displayPlanetInfo(*overlay,
                                  hudDetail,
                                  *(sel.body()),
                                  sim->getTime(),
                                  v.norm(),
                                  v);
            }
            break;

        case Selection::Type_Location:
            overlay->setFont(titleFont);
            *overlay << sel.location()->getName(true).c_str();
            overlay->setFont(font);
            *overlay << '\n';
            displayLocationInfo(*overlay,
                                *(sel.location()),
                                v.norm());
            break;

        default:
            break;
        }


        // Display RA/Dec for the selection, but only when the observer is near
        // the Earth.
        Selection refObject = sim->getFrame()->getRefObject();
        if (refObject.body() && refObject.body()->getName() == "Earth")
        {
            Body* earth = refObject.body();

            UniversalCoord observerPos = sim->getObserver().getPosition();
            double distToEarthCenter = observerPos.offsetFromKm(refObject.getPosition(sim->getTime())).norm();
            double altitude = distToEarthCenter - earth->getRadius();
            if (altitude < 1000.0)
            {
#if 1
                // Code to show the geocentric RA/Dec

                // Only show the coordinates for stars and deep sky objects, where
                // the geocentric values will match the apparent values for observers
                // near the Earth.
                if (sel.star() != nullptr || sel.deepsky() != nullptr)
                {
                    Vector3d v = sel.getPosition(sim->getTime()).offsetFromKm(Selection(earth).getPosition(sim->getTime()));
                    v = XRotation(astro::J2000Obliquity) * v;
                    displayRADec(*overlay, v);
                }
#else
                // Code to display the apparent RA/Dec for the observer

                // Don't show RA/Dec for the Earth itself
                if (sel.body() != earth)
                {
                    Vector3d vect = sel.getPosition(sim->getTime()).offsetFromKm(observerPos);
                    vect = XRotation(astro::J2000Obliquity) * vect;
                    displayRADec(*overlay, vect);
                }

                // Show the geocentric coordinates of the observer, required for
                // converting the selection RA/Dec from observer-centric to some
                // other coordinate system.
                // TODO: We should really show the planetographic (for Earth, geodetic)
                // coordinates.
                displayObserverPlanetocentricCoords(*overlay,
                                                    *earth,
                                                    observerPos,
                                                    sim->getTime());
#endif
            }
        }

        overlay->endText();

        glPopMatrix();
    }

    // Text input
    if (textEnterMode & KbAutoComplete)
    {
        overlay->setFont(titleFont);
        glPushMatrix();
        Overlay::Rectangle r(0, 0, width, 100, consoleColor, Overlay::RectType::Filled);
        overlay->rect(r);
        glTranslatef(0.0f, fontHeight * 3.0f + 35.0f, 0.0f);
        glColor4f(0.6f, 0.6f, 1.0f, 1.0f);
        overlay->beginText();
        fmt::fprintf(*overlay, _("Target name: %s"), typedText);
        overlay->endText();
        overlay->setFont(font);
        if (typedTextCompletion.size() >= 1)
        {
            int nb_cols = 4;
            int nb_lines = 3;
            int start = 0;
            glTranslatef(3.0f, -font->getHeight() - 3.0f, 0.0f);
            vector<std::string>::const_iterator iter = typedTextCompletion.begin();
            if (typedTextCompletionIdx >= nb_cols * nb_lines)
            {
               start = (typedTextCompletionIdx / nb_lines + 1 - nb_cols) * nb_lines;
               iter += start;
            }
            for (int i=0; iter < typedTextCompletion.end() && i < nb_cols; i++)
            {
                glPushMatrix();
                overlay->beginText();
                for (int j = 0; iter < typedTextCompletion.end() && j < nb_lines; iter++, j++)
                {
                    if (i * nb_lines + j == typedTextCompletionIdx - start)
                        glColor4f(1.0f, 0.6f, 0.6f, 1);
                    else
                        glColor4f(0.6f, 0.6f, 1.0f, 1);
                    *overlay << *iter << "\n";
                }
                overlay->endText();
                glPopMatrix();
                glTranslatef((float) (width/nb_cols), 0.0f, 0.0f);
           }
        }
        glPopMatrix();
        overlay->setFont(font);
    }

    // Text messages
    if (messageText != "" && currentTime < messageStart + messageDuration)
    {
        int emWidth = titleFont->getWidth("M");
        int fontHeight = titleFont->getHeight();
        int x = messageHOffset * emWidth;
        int y = messageVOffset * fontHeight;

        if (messageHOrigin == 0)
            x += width / 2;
        else if (messageHOrigin > 0)
            x += width;
        if (messageVOrigin == 0)
            y += height / 2;
        else if (messageVOrigin > 0)
            y += height;
        else if (messageVOrigin < 0)
            y -= fontHeight;

        overlay->setFont(titleFont);
        glPushMatrix();

        float alpha = 1.0f;
        if (currentTime > messageStart + messageDuration - 0.5)
            alpha = (float) ((messageStart + messageDuration - currentTime) / 0.5);
        glColor4f(textColor.red(), textColor.green(), textColor.blue(), alpha);
        glTranslatef((float) x, (float) y, 0.0f);
        overlay->beginText();
        *overlay << messageText;
        overlay->endText();
        glPopMatrix();
        overlay->setFont(font);
    }

    if (movieCapture != nullptr)
    {
        int movieWidth = movieCapture->getWidth();
        int movieHeight = movieCapture->getHeight();
        glPushMatrix();
        Color color(1, 0, 0, 1);
        glColor(color);
        Overlay::Rectangle r((width - movieWidth) / 2 - 1,
                             (height - movieHeight) / 2 - 1,
                             movieWidth + 1,
                             movieHeight + 1,
                             color,
                             Overlay::RectType::Outlined);
        overlay->rect(r);
        glTranslatef((float) ((width - movieWidth) / 2),
                     (float) ((height + movieHeight) / 2 + 2), 0.0f);
        overlay->beginText();
        fmt::fprintf(*overlay, _("%dx%d at %f fps  %s"),
                              movieWidth, movieHeight,
                              movieCapture->getFrameRate(),
                              recording ? _("Recording") : _("Paused"));

        overlay->endText();
        glPopMatrix();

        glPushMatrix();
        glTranslatef((float) ((width + movieWidth) / 2 - emWidth * 5),
                     (float) ((height + movieHeight) / 2 + 2),
                     0.0f);
        float sec = movieCapture->getFrameCount() /
            movieCapture->getFrameRate();
        auto min = (int) (sec / 60);
        sec -= min * 60.0f;
        overlay->beginText();
        fmt::fprintf(*overlay, "%3d:%05.2f", min, sec);
        overlay->endText();
        glPopMatrix();

        glPushMatrix();
        glTranslatef((float) ((width - movieWidth) / 2),
                     (float) ((height - movieHeight) / 2 - fontHeight - 2),
                     0.0f);
        overlay->beginText();
        *overlay << _("F11 Start/Pause    F12 Stop");
        overlay->endText();
        glPopMatrix();

        glPopMatrix();
    }

    if (editMode)
    {
        glPushMatrix();
        glTranslatef((float) ((width - font->getWidth(_("Edit Mode"))) / 2),
                     (float) (height - fontHeight), 0.0f);
        glColor4f(1, 0, 1, 1);
        *overlay << _("Edit Mode");
        glPopMatrix();
    }

    // Show logo at start
    if (logoTexture != nullptr)
    {
        glEnable(GL_TEXTURE_2D);
        if (currentTime < 5.0)
        {
            int xSize = (int) (logoTexture->getWidth() * 0.8f);
            int ySize = (int) (logoTexture->getHeight() * 0.8f);
            int left = (width - xSize) / 2;
            int bottom = height / 2;

            float topAlpha, botAlpha;
            if (currentTime < 4.0)
            {
                botAlpha = (float) clamp(currentTime / 1.0);
                topAlpha = (float) clamp(currentTime / 4.0);
            }
            else
            {
                botAlpha = topAlpha = (float) (5.0 - currentTime);
            }

            logoTexture->bind();
            vector<Color> c = {
                {0.8f, 0.8f, 1.0f, botAlpha},
                {0.8f, 0.8f, 1.0f, botAlpha},
                {0.6f, 0.6f, 1.0f, topAlpha},
                {0.6f, 0.6f, 1.0f, topAlpha}
            };
            Overlay::Rectangle r(left, bottom, xSize, ySize, c, Overlay::RectType::Textured);
            overlay->rect(r);
        }
        else
        {
            delete logoTexture;
            logoTexture = nullptr;
        }
    }

    overlay->end();
    setlocale(LC_NUMERIC, "C");
}


class SolarSystemLoader
{
    Universe* universe;
    ProgressNotifier* notifier;

 public:
    SolarSystemLoader(Universe* u, ProgressNotifier* pn) : universe(u), notifier(pn) {};

    void process(const fs::path& filepath)
    {
        if (DetermineFileType(filepath) != Content_CelestiaCatalog)
            return;

        fmt::fprintf(clog, _("Loading solar system catalog: %s\n"), filepath.string());
        if (notifier != nullptr)
            notifier->update(filepath.filename().string());

        ifstream solarSysFile(filepath.string(), ios::in);
        if (solarSysFile.good())
        {
            LoadSolarSystemObjects(solarSysFile,
                                   *universe,
                                   filepath.parent_path());
        }
    };
};

template <class OBJDB> class CatalogLoader
{
    OBJDB*      objDB;
    string      typeDesc;
    ContentType contentType;
    ProgressNotifier* notifier;

 public:
    CatalogLoader(OBJDB* db,
                  const std::string& typeDesc,
                  const ContentType& contentType,
                  ProgressNotifier* pn) :
        objDB      (db),
        typeDesc   (typeDesc),
        contentType(contentType),
        notifier(pn)
    {
    }

    void process(const fs::path& filepath)
    {
        if (DetermineFileType(filepath) != contentType)
            return;

        fmt::fprintf(clog, _("Loading %s catalog: %s\n"), typeDesc, filepath.string());
        if (notifier != nullptr)
            notifier->update(filepath.filename().string());

        ifstream catalogFile(filepath.string(), ios::in);
        if (catalogFile.good())
        {
            if (!objDB->load(catalogFile, filepath.parent_path()))
                DPRINTF(0, "Error reading %s catalog file: %s\n", typeDesc.c_str(), filepath.string());
        }
    }
};

using StarLoader = CatalogLoader<StarDatabase>;
using DeepSkyLoader = CatalogLoader<DSODatabase>;


bool CelestiaCore::initSimulation(const fs::path& configFileName,
                                  const vector<fs::path>& extrasDirs,
                                  ProgressNotifier* progressNotifier)
{
    if (!configFileName.empty())
    {
        config = ReadCelestiaConfig(configFileName);
    }
    else
    {
        config = ReadCelestiaConfig("celestia.cfg");

        fs::path localConfigFile = PathExp("~/.celestia.cfg");
        if (!localConfigFile.empty())
            ReadCelestiaConfig(localConfigFile, config);
    }

    if (config == nullptr)
    {
        fatalError(_("Error reading configuration file."), false);
        return false;
    }

    // Set the console log size; ignore any request to use less than 100 lines
    if (config->consoleLogRows > 100)
        console.setRowCount(config->consoleLogRows);

#ifdef USE_SPICE
    if (!InitializeSpice())
    {
        fatalError(_("Initialization of SPICE library failed."), false);
        return false;
    }
#endif

    // Insert additional extras directories into the configuration. These
    // additional directories typically come from the command line. It may
    // be useful to permit other command line overrides of config file fields.
    // Only insert the additional extras directories that aren't also
    // listed in the configuration file. The additional directories are added
    // after the ones from the config file and the order in which they were
    // specified is preserved. This process in O(N*M), but the number of
    // additional extras directories should be small.
    for (const auto& dir : extrasDirs)
    {
        if (find(config->extrasDirs.begin(), config->extrasDirs.end(), dir.string()) ==
            config->extrasDirs.end())
        {
            config->extrasDirs.push_back(dir.string());
        }
    }

#ifdef CELX
    initLuaHook(progressNotifier);
#endif

    KeyRotationAccel = degToRad(config->rotateAcceleration);
    MouseRotationSensitivity = degToRad(config->mouseRotationSensitivity);

    readFavoritesFile();

    // If we couldn't read the favorites list from a file, allocate
    // an empty list.
    if (favorites == nullptr)
        favorites = new FavoritesList();

    universe = new Universe();


    /***** Load star catalogs *****/

    if (!readStars(*config, progressNotifier))
    {
        fatalError(_("Cannot read star database."), false);
        return false;
    }


    /***** Load the deep sky catalogs *****/

    DSONameDatabase* dsoNameDB  = new DSONameDatabase;
    DSODatabase*     dsoDB      = new DSODatabase;
    dsoDB->setNameDatabase(dsoNameDB);

    // Load first the vector of dsoCatalogFiles in the data directory (deepsky.dsc, globulars.dsc,...):

    for (const auto& file : config->dsoCatalogFiles)
    {
        if (progressNotifier)
            progressNotifier->update(file);

        ifstream dsoFile(file, ios::in);
        if (!dsoFile.good())
        {
            warning(fmt::sprintf(_("Error opening deepsky catalog file %s.\n"), file));
        }
        if (!dsoDB->load(dsoFile))
        {
            warning(fmt::sprintf(_("Cannot read Deep Sky Objects database %s.\n"), file));
        }
    }

    // Next, read all the deep sky files in the extras directories
    for (const auto& dir : config->extrasDirs)
    {
        if (dir.empty())
            continue;

        DeepSkyLoader loader(dsoDB,
                             "deep sky object",
                             Content_CelestiaDeepSkyCatalog,
                             progressNotifier);
        for (const auto& fn : fs::recursive_directory_iterator(dir))
            loader.process(fn);
    }
    dsoDB->finish();
    universe->setDSOCatalog(dsoDB);


    /***** Load the solar system catalogs *****/
    // First read the solar system files listed individually in the
    // config file.
    {
        SolarSystemCatalog* solarSystemCatalog = new SolarSystemCatalog();
        universe->setSolarSystemCatalog(solarSystemCatalog);
        for (const auto& file : config->solarSystemFiles)
        {
            if (progressNotifier)
                progressNotifier->update(file);

            ifstream solarSysFile(file, ios::in);
            if (!solarSysFile.good())
            {
                warning(fmt::sprintf(_("Error opening solar system catalog %s.\n"), file));
            }
            else
            {
                LoadSolarSystemObjects(solarSysFile, *universe);
            }
        }
    }

    // Next, read all the solar system files in the extras directories
    {
        for (const auto& dir : config->extrasDirs)
        {
            if (dir.empty())
                continue;

            SolarSystemLoader loader(universe, progressNotifier);
            for (const auto& fn : fs::recursive_directory_iterator(dir))
                loader.process(fn);
        }
    }

    // Load asterisms:
    if (config->asterismsFile != "")
    {
        ifstream asterismsFile(config->asterismsFile, ios::in);
        if (!asterismsFile.good())
        {
            warning(fmt::sprintf(_("Error opening asterisms file %s.\n"),
                                 config->asterismsFile));
        }
        else
        {
            AsterismList* asterisms = ReadAsterismList(asterismsFile,
                                                       *universe->getStarCatalog());
            universe->setAsterisms(asterisms);
        }
    }

    if (config->boundariesFile != "")
    {
        ifstream boundariesFile(config->boundariesFile, ios::in);
        if (!boundariesFile.good())
        {
            warning(fmt::sprintf(_("Error opening constellation boundaries file %s.\n"),
                                 config->boundariesFile));
        }
        else
        {
            ConstellationBoundaries* boundaries = ReadBoundaries(boundariesFile);
            universe->setBoundaries(boundaries);
        }
    }

    // Load destinations list
    if (config->destinationsFile != "")
    {
        fs::path localeDestinationsFile = LocaleFilename(config->destinationsFile);
        ifstream destfile(localeDestinationsFile.string());
        if (destfile.good())
        {
            destinations = ReadDestinationList(destfile);
        }
    }

    sim = new Simulation(universe);
    if((renderer->getRenderFlags() & Renderer::ShowAutoMag) == 0)
    sim->setFaintestVisible(config->faintestVisible);

    View* view = new View(View::ViewWindow, sim->getActiveObserver(), 0.0f, 0.0f, 1.0f, 1.0f);
    views.push_back(view);
    activeView = views.begin();

    if (!compareIgnoringCase(getConfig()->cursor, "inverting crosshair"))
    {
        defaultCursorShape = CelestiaCore::InvertedCrossCursor;
    }

    if (!compareIgnoringCase(getConfig()->cursor, "arrow"))
    {
        defaultCursorShape = CelestiaCore::ArrowCursor;
    }

    if (cursorHandler != nullptr)
    {
        cursorHandler->setCursorShape(defaultCursorShape);
    }

    return true;
}


bool CelestiaCore::initRenderer()
{
    renderer->setRenderFlags(Renderer::ShowStars |
                             Renderer::ShowPlanets |
                             Renderer::ShowAtmospheres |
                             Renderer::ShowAutoMag);

#ifdef USE_GLCONTEXT
    GLContext* context = new GLContext();

    context->init(config->ignoreGLExtensions);
    // Choose the render path, starting with the least desirable
    context->setRenderPath(GLContext::GLPath_GLSL);
    //fmt::printf(_("render path: %i\n"), context->getRenderPath());
#endif

    Renderer::DetailOptions detailOptions;
    detailOptions.orbitPathSamplePoints = config->orbitPathSamplePoints;
    detailOptions.shadowTextureSize = config->shadowTextureSize;
    detailOptions.eclipseTextureSize = config->eclipseTextureSize;
    detailOptions.orbitWindowEnd = config->orbitWindowEnd;
    detailOptions.orbitPeriodsShown = config->orbitPeriodsShown;
    detailOptions.linearFadeFraction = config->linearFadeFraction;

    // Prepare the scene for rendering.
#ifdef USE_GLCONTEXT
    if (!renderer->init(context, (int) width, (int) height, detailOptions))
#else
    if (!renderer->init((int) width, (int) height, detailOptions))
#endif
    {
        fatalError(_("Failed to initialize renderer"), false);
        return false;
    }

    if ((renderer->getRenderFlags() & Renderer::ShowAutoMag) != 0)
    {
        renderer->setFaintestAM45deg(renderer->getFaintestAM45deg());
        setFaintestAutoMag();
    }

    if (config->mainFont == "")
        font = LoadTextureFont("fonts/default.txf");
    else
        font = LoadTextureFont(string("fonts/") + config->mainFont);

    if (font == nullptr)
        cout << _("Error loading font; text will not be visible.\n");
    else
        font->buildTexture();

    if (config->titleFont != "")
        titleFont = LoadTextureFont(string("fonts") + "/" + config->titleFont);
    if (titleFont != nullptr)
        titleFont->buildTexture();
    else
        titleFont = font;

    // Set up the overlay
    overlay = new Overlay(*renderer);
    overlay->setWindowSize(width, height);

    if (config->labelFont == "")
    {
        renderer->setFont(Renderer::FontNormal, font);
    }
    else
    {
        TextureFont* labelFont = LoadTextureFont(string("fonts") + "/" + config->labelFont);
        if (labelFont == nullptr)
        {
            renderer->setFont(Renderer::FontNormal, font);
        }
        else
        {
            labelFont->buildTexture();
            renderer->setFont(Renderer::FontNormal, labelFont);
        }
    }

    renderer->setFont(Renderer::FontLarge, titleFont);

    if (config->logoTextureFile != "")
    {
        logoTexture = LoadTextureFromFile(fs::path("textures") / config->logoTextureFile);
    }

    return true;
}


static void loadCrossIndex(StarDatabase* starDB,
                           StarDatabase::Catalog catalog,
                           const string& filename)
{
    if (!filename.empty())
    {
        ifstream xrefFile(filename, ios::in | ios::binary);
        if (xrefFile.good())
        {
            if (!starDB->loadCrossIndex(catalog, xrefFile))
                fmt::fprintf(cerr, _("Error reading cross index %s\n"), filename);
            else
                fmt::fprintf(clog, _("Loaded cross index %s\n"), filename);
        }
    }
}


bool CelestiaCore::readStars(const CelestiaConfig& cfg,
                             ProgressNotifier* progressNotifier)
{
    StarDetails::SetStarTextures(cfg.starTextures);

    ifstream starNamesFile(cfg.starNamesFile, ios::in);
    if (!starNamesFile.good())
    {
        fmt::fprintf(cerr, _("Error opening %s\n"), cfg.starNamesFile);
        return false;
    }

    StarNameDatabase* starNameDB = StarNameDatabase::readNames(starNamesFile);
    if (starNameDB == nullptr)
    {
        cerr << _("Error reading star names file\n");
        return false;
    }

    // First load the binary star database file.  The majority of stars
    // will be defined here.
    StarDatabase* starDB = new StarDatabase();
    if (!cfg.starDatabaseFile.empty())
    {
        if (progressNotifier)
            progressNotifier->update(cfg.starDatabaseFile);

        ifstream starFile(cfg.starDatabaseFile, ios::in | ios::binary);
        if (!starFile.good())
        {
            fmt::fprintf(cerr, _("Error opening %s\n"), cfg.starDatabaseFile);
            delete starDB;
            delete starNameDB;
            return false;
        }

        if (!starDB->loadBinary(starFile))
        {
            cerr << _("Error reading stars file\n");
            delete starDB;
            delete starNameDB;
            return false;
        }
    }

    starDB->setNameDatabase(starNameDB);

    loadCrossIndex(starDB, StarDatabase::HenryDraper, cfg.HDCrossIndexFile);
    loadCrossIndex(starDB, StarDatabase::SAO,         cfg.SAOCrossIndexFile);
    loadCrossIndex(starDB, StarDatabase::Gliese,      cfg.GlieseCrossIndexFile);

    // Next, read any ASCII star catalog files specified in the StarCatalogs
    // list.
    if (!cfg.starCatalogFiles.empty())
    {
        for (const auto& file : config->starCatalogFiles)
        {
            if (file != "")
            {
                ifstream starFile(file, ios::in);
                if (starFile.good())
                {
                    starDB->load(starFile);
                }
                else
                {
                    fmt::fprintf(cerr, _("Error opening star catalog %s\n"), file);
                }
            }
        }
    }

    // Now, read supplemental star files from the extras directories
    for (const auto& dir : config->extrasDirs)
    {
        if (dir.empty())
            continue;

        StarLoader loader(starDB, "star", Content_CelestiaStarCatalog, progressNotifier);
        for (const auto& fn : fs::recursive_directory_iterator(dir))
            loader.process(fn);
    }

    starDB->finish();

    universe->setStarCatalog(starDB);

    return true;
}


/// Set the faintest visible star magnitude; adjust the renderer's
/// brightness parameters appropriately.
void CelestiaCore::setFaintest(float magnitude)
{
    sim->setFaintestVisible(magnitude);
}

/// Set faintest visible star magnitude and saturation magnitude
/// for a given field of view;
/// adjust the renderer's brightness parameters appropriately.
void CelestiaCore::setFaintestAutoMag()
{
    float faintestMag;
    renderer->autoMag(faintestMag);
    sim->setFaintestVisible(faintestMag);
}

void CelestiaCore::fatalError(const string& msg, bool visual)
{
    if (alerter == nullptr)
        if (visual)
            flash(msg);
        else
            cerr << msg;
    else
        alerter->fatalError(msg);
}

void CelestiaCore::setAlerter(Alerter* a)
{
    alerter = a;
}

CelestiaCore::Alerter* CelestiaCore::getAlerter() const
{
    return alerter;
}

/// Sets the cursor handler object.
/// This must be set before calling initSimulation
/// or the default cursor will not be used.
void CelestiaCore::setCursorHandler(CursorHandler* handler)
{
    cursorHandler = handler;
}

CelestiaCore::CursorHandler* CelestiaCore::getCursorHandler() const
{
    return cursorHandler;
}

int CelestiaCore::getTimeZoneBias() const
{
    return timeZoneBias;
}

bool CelestiaCore::getLightDelayActive() const
{
    return lightTravelFlag;
}

void CelestiaCore::setLightDelayActive(bool lightDelayActive)
{
    lightTravelFlag = lightDelayActive;
}

void CelestiaCore::setTextEnterMode(int mode)
{
    if (mode != textEnterMode)
    {
        if ((mode & KbAutoComplete) != (textEnterMode & KbAutoComplete))
        {
            typedText = "";
            typedTextCompletion.clear();
            typedTextCompletionIdx = -1;
        }
        textEnterMode = mode;
        notifyWatchers(TextEnterModeChanged);
    }
}

int CelestiaCore::getTextEnterMode() const
{
    return textEnterMode;
}

void CelestiaCore::setScreenDpi(int dpi)
{
    screenDpi = dpi;
    setFOVFromZoom();
    renderer->setScreenDpi(dpi);
}

int CelestiaCore::getScreenDpi() const
{
    return screenDpi;
}

void CelestiaCore::setDistanceToScreen(int dts)
{
    distanceToScreen = dts;
    setFOVFromZoom();
}

int CelestiaCore::getDistanceToScreen() const
{
    return distanceToScreen;
}

void CelestiaCore::setTimeZoneBias(int bias)
{
    timeZoneBias = bias;
    notifyWatchers(TimeZoneChanged);
}


string CelestiaCore::getTimeZoneName() const
{
    return timeZoneName;
}


void CelestiaCore::setTimeZoneName(const string& zone)
{
    timeZoneName = zone;
}


int CelestiaCore::getHudDetail()
{
    return hudDetail;
}

void CelestiaCore::setHudDetail(int newHudDetail)
{
    hudDetail = newHudDetail%3;
    notifyWatchers(VerbosityLevelChanged);
}


Color CelestiaCore::getTextColor()
{
    return textColor;
}

void CelestiaCore::setTextColor(Color newTextColor)
{
    textColor = newTextColor;
}


astro::Date::Format CelestiaCore::getDateFormat() const
{
    return dateFormat;
}

void CelestiaCore::setDateFormat(astro::Date::Format format)
{
    dateStrWidth = 0;
    dateFormat = format;
}

int CelestiaCore::getOverlayElements() const
{
    return overlayElements;
}

void CelestiaCore::setOverlayElements(int _overlayElements)
{
    overlayElements = _overlayElements;
}

void CelestiaCore::initMovieCapture(MovieCapture* mc)
{
    if (movieCapture == nullptr)
        movieCapture = mc;
}

void CelestiaCore::recordBegin()
{
    if (movieCapture != nullptr)
    {
        recording = true;
        movieCapture->recordingStatus(true);
    }
}

void CelestiaCore::recordPause()
{
    recording = false;
    if (movieCapture != nullptr) movieCapture->recordingStatus(false);
}

void CelestiaCore::recordEnd()
{
    if (movieCapture != nullptr)
    {
        recordPause();
        movieCapture->end();
        delete movieCapture;
        movieCapture = nullptr;
    }
}

bool CelestiaCore::isCaptureActive()
{
    return movieCapture != nullptr;
}

bool CelestiaCore::isRecording()
{
    return recording;
}

void CelestiaCore::flash(const string& s, double duration)
{
    if (hudDetail > 0)
        showText(s, -1, -1, 0, 5, duration);
}


CelestiaConfig* CelestiaCore::getConfig() const
{
    return config;
}


void CelestiaCore::addWatcher(CelestiaWatcher* watcher)
{
    assert(watcher != nullptr);
    watchers.push_back(watcher);
}

void CelestiaCore::removeWatcher(CelestiaWatcher* watcher)
{
    vector<CelestiaWatcher*>::iterator iter =
        find(watchers.begin(), watchers.end(), watcher);
    if (iter != watchers.end())
        watchers.erase(iter);
}

void CelestiaCore::notifyWatchers(int property)
{
    for (const auto watcher : watchers)
    {
        watcher->notifyChange(this, property);
    }
}


void CelestiaCore::goToUrl(const string& urlStr)
{
    Url url(urlStr, this);
    url.goTo();
    notifyWatchers(RenderFlagsChanged | LabelFlagsChanged);
}


void CelestiaCore::addToHistory()
{
    Url* url = new Url(this);
    if (!history.empty() && historyCurrent < history.size() - 1)
    {
        // truncating history to current position
        while (historyCurrent != history.size() - 1)
        {
            delete history.back();
            history.pop_back();
        }
    }
    history.push_back(url);
    historyCurrent = history.size() - 1;
    notifyWatchers(HistoryChanged);
}


void CelestiaCore::back()
{
    if (historyCurrent == 0)
        return;

    if (historyCurrent == history.size() - 1)
    {
        addToHistory();
        historyCurrent = history.size()-1;
    }
    historyCurrent--;
    history[historyCurrent]->goTo();
    notifyWatchers(HistoryChanged|RenderFlagsChanged|LabelFlagsChanged);
}


void CelestiaCore::forward()
{
    if (history.size() == 0) return;
    if (historyCurrent == history.size()-1) return;
    historyCurrent++;
    history[historyCurrent]->goTo();
    notifyWatchers(HistoryChanged|RenderFlagsChanged|LabelFlagsChanged);
}


const vector<Url*>& CelestiaCore::getHistory() const
{
    return history;
}

vector<Url*>::size_type CelestiaCore::getHistoryCurrent() const
{
    return historyCurrent;
}

void CelestiaCore::setHistoryCurrent(vector<Url*>::size_type curr)
{
    if (curr >= history.size()) return;
    if (historyCurrent == history.size()) {
        addToHistory();
    }
    historyCurrent = curr;
    history[curr]->goTo();
    notifyWatchers(HistoryChanged|RenderFlagsChanged|LabelFlagsChanged);
}


/*! Toggle the specified reference mark for a selection.
 *  a selection. The default value for the selection argument is
 *  the current simulation selection. This method does nothing
 *  if the selection isn't a solar system body.
 */
void CelestiaCore::toggleReferenceMark(const string& refMark, Selection sel)
{
    Body* body = nullptr;

    if (sel.empty())
        body = getSimulation()->getSelection().body();
    else
        body = sel.body();

    // Reference marks can only be set for solar system bodies.
    if (body == nullptr)
        return;

    if (body->findReferenceMark(refMark))
    {
        body->removeReferenceMark(refMark);
    }
    else
    {
        if (refMark == "body axes")
        {
            body->addReferenceMark(new BodyAxisArrows(*body));
        }
        else if (refMark == "frame axes")
        {
            body->addReferenceMark(new FrameAxisArrows(*body));
        }
        else if (refMark == "sun direction")
        {
            body->addReferenceMark(new SunDirectionArrow(*body));
        }
        else if (refMark == "velocity vector")
        {
            body->addReferenceMark(new VelocityVectorArrow(*body));
        }
        else if (refMark == "spin vector")
        {
            body->addReferenceMark(new SpinVectorArrow(*body));
        }
        else if (refMark == "frame center direction")
        {
            double now = getSimulation()->getTime();
            BodyToBodyDirectionArrow* arrow = new BodyToBodyDirectionArrow(*body, body->getOrbitFrame(now)->getCenter());
            arrow->setTag(refMark);
            body->addReferenceMark(arrow);
        }
        else if (refMark == "planetographic grid")
        {
            body->addReferenceMark(new PlanetographicGrid(*body));
        }
        else if (refMark == "terminator")
        {
            double now = getSimulation()->getTime();
            Star* sun = nullptr;
            Body* b = body;
            while (b != nullptr)
            {
                Selection center = b->getOrbitFrame(now)->getCenter();
                if (center.star() != nullptr)
                    sun = center.star();
                b = center.body();
            }

            if (sun != nullptr)
            {
                VisibleRegion* visibleRegion = new VisibleRegion(*body, Selection(sun));
                visibleRegion->setTag("terminator");
                body->addReferenceMark(visibleRegion);
            }
        }
    }
}


/*! Return whether the specified reference mark is enabled for a
 *  a selection. The default value for the selection argument is
 *  the current simulation selection.
 */
bool CelestiaCore::referenceMarkEnabled(const string& refMark, Selection sel) const
{
    Body* body = nullptr;

    if (sel.empty())
        body = getSimulation()->getSelection().body();
    else
        body = sel.body();

    // Reference marks can only be set for solar system bodies.
    if (body == nullptr)
        return false;

    return body->findReferenceMark(refMark) != nullptr;
}


#ifdef CELX
class LuaPathFinder
{
    set<fs::path> dirs;

 public:
    const string getLuaPath() const
    {
        string out;
        for (const auto& dir : dirs)
            out += (dir / "?.lua;").string();
        return out;
    }

    void process(const fs::path& p)
    {
        auto dir = p.parent_path();
        if (p.extension() == ".lua")
        {
            if (dirs.count(dir) == 0)
                dirs.insert(dir);
        }
    };
};


// Initialize the Lua hook table as well as the Lua state for scripted
// objects. The Lua hook operates in a different Lua state than user loaded
// scripts. It always has file system access via the IO package. If the script
// system access policy is "allow", then scripted objects will run in the same
// Lua context as the Lua hook. Sharing state between scripted objects and the
// hook can be very useful, but it gives system access to scripted objects,
// and therefore must be restricted based on the system access policy.
bool CelestiaCore::initLuaHook(ProgressNotifier* progressNotifier)
{
    luaHook = new LuaState();
    luaHook->init(this);

    string LuaPath = "?.lua;celxx/?.lua;";

    // Find the path for lua files in the extras directories
    for (const auto& dir : config->extrasDirs)
    {
        if (dir.empty())
            continue;

        LuaPathFinder loader;
        for (const auto& fn : fs::recursive_directory_iterator(dir))
            loader.process(fn);
        LuaPath += loader.getLuaPath();
    }

    // Always grant access for the Lua hook
    luaHook->allowSystemAccess();

    luaHook->setLuaPath(LuaPath);

    int status = 0;

    // Execute the Lua hook initialization script
    if (config->luaHook != "")
    {
        string filename = config->luaHook;
        ifstream scriptfile(filename);
        if (!scriptfile.good())
        {
            string errMsg;
            errMsg = fmt::sprintf(_("Error opening LuaHook '%s'"),  filename);
            fatalError(errMsg);
        }

        if (progressNotifier)
            progressNotifier->update(config->luaHook);

        status = luaHook->loadScript(scriptfile, filename);
    }
    else
    {
        status = luaHook->loadScript("");
    }

    if (status != 0)
    {
        cerr << "lua hook load failed\n";
        string errMsg = luaHook->getErrorMessage();
        if (errMsg.empty())
            errMsg = _("Unknown error loading hook script");
        fatalError(errMsg);
        delete luaHook;
        luaHook = nullptr;
    }
    else
    {
        // Coroutine execution; control may be transferred between the
        // script and Celestia's event loop
        if (!luaHook->createThread())
        {
            cerr << "hook thread failed\n";
            string errMsg = _("Script coroutine initialization failed");
            fatalError(errMsg);
            delete luaHook;
            luaHook = nullptr;
        }

        if (luaHook)
        {
            while (!luaHook->tick(0.1)) ;
        }
    }

    // Set up the script context; if the system access policy is allow,
    // it will share the same context as the Lua hook. Otherwise, we
    // create a private context.
    if (config->scriptSystemAccessPolicy == "allow")
    {
        if (luaHook)
        {
            SetScriptedObjectContext(luaHook->getState());
        }
    }
    else
    {
        luaSandbox = new LuaState();
        luaSandbox->init(this);

        // Allow access to functions in package because we need 'require'
        // But, loadlib is prohibited.
        luaSandbox->allowLuaPackageAccess();
        luaSandbox->setLuaPath(LuaPath);

        status = luaSandbox->loadScript("");
        if (status != 0)
        {
            delete luaSandbox;
            luaSandbox = nullptr;
            return false;
        }

        SetScriptedObjectContext(luaSandbox->getState());
    }

    return true;
}
#endif

void CelestiaCore::setTypedText(const char *c_p)
{
    typedText += string(c_p);
    typedTextCompletion = sim->getObjectCompletion(typedText, (renderer->getLabelMode() & Renderer::LocationLabels) != 0);
    typedTextCompletionIdx = -1;
#ifdef AUTO_COMPLETION
    if (typedTextCompletion.size() == 1)
    {
        string::size_type pos = typedText.rfind('/', typedText.length());
        if (pos != string::npos)
            typedText = typedText.substr(0, pos + 1) + typedTextCompletion[0];
        else
            typedText = typedTextCompletion[0];
    }
#endif
}<|MERGE_RESOLUTION|>--- conflicted
+++ resolved
@@ -3273,19 +3273,13 @@
 }
 
 
-<<<<<<< HEAD
-CelestiaCore::OverlayImage::OverlayImage(fs::path f)
+CelestiaCore::OverlayImage::OverlayImage(fs::path f, Overlay* o) :
+    filename(std::move(f)),
+    overlay(o)
 {
     filename = std::move(f);
     delete texture;
     texture = LoadTextureFromFile(fs::path("images") / filename);
-=======
-CelestiaCore::OverlayImage::OverlayImage(string f, Overlay* o) :
-    filename(std::move(f)),
-    overlay(o)
-{
-    texture = LoadTextureFromFile(string("images/") + filename);
->>>>>>> 7e52983c
 }
 
 
@@ -3319,6 +3313,7 @@
     Overlay::Rectangle r(left, bottom, xSize, ySize, {Color::White, alpha}, Overlay::RectType::Textured);
     overlay->rect(r);
 }
+
 
 void CelestiaCore::renderOverlay()
 {
@@ -4298,7 +4293,7 @@
         titleFont = font;
 
     // Set up the overlay
-    overlay = new Overlay(*renderer);
+    overlay = new Overlay();
     overlay->setWindowSize(width, height);
 
     if (config->labelFont == "")
