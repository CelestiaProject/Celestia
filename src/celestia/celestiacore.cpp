--- conflicted
+++ resolved
@@ -524,13 +524,6 @@
                 observer->setZoom(observer->getAlternateZoom());
             }
             setFOVFromZoom();
-<<<<<<< HEAD
-=======
-
-            // If AutoMag, adapt the faintestMag to the new fov
-            if (util::is_set(renderer->getRenderFlags(), RenderFlags::ShowAutoMag))
-                setFaintestAutoMag();
->>>>>>> 0d398982
         }
     }
 }
@@ -1057,30 +1050,6 @@
         singleView();
         break;
 
-<<<<<<< HEAD
-=======
-    case '\023':  // Ctrl+S
-        renderer->setStarStyle(static_cast<StarStyle>((static_cast<int>(renderer->getStarStyle()) + 1)
-                                                      % static_cast<int>(StarStyle::StarStyleCount)));
-        switch (renderer->getStarStyle())
-        {
-        case StarStyle::FuzzyPointStars:
-            flash(_("Star style: fuzzy points"));
-            break;
-        case StarStyle::PointStars:
-            flash(_("Star style: points"));
-            break;
-        case StarStyle::ScaledDiscStars:
-            flash(_("Star style: scaled discs"));
-            break;
-        default:
-            break;
-        }
-
-        notifyWatchers(RenderFlagsChanged);
-        break;
-
->>>>>>> 0d398982
     case '\024':  // Ctrl+T
         renderer->setRenderFlags(renderer->getRenderFlags() ^ RenderFlags::ShowCometTails);
         if (util::is_set(renderer->getRenderFlags(), RenderFlags::ShowCometTails))
@@ -1110,24 +1079,6 @@
         notifyWatchers(RenderFlagsChanged);
         break;
 
-<<<<<<< HEAD
-=======
-    case '\031':  // Ctrl+Y
-        renderer->setRenderFlags(renderer->getRenderFlags() ^ RenderFlags::ShowAutoMag);
-        if (util::is_set(renderer->getRenderFlags(), RenderFlags::ShowAutoMag))
-        {
-            flash(_("Auto-magnitude enabled"));
-            setFaintestAutoMag();
-        }
-        else
-        {
-            flash(_("Auto-magnitude disabled"));
-        }
-        notifyWatchers(RenderFlagsChanged);
-        break;
-
-
->>>>>>> 0d398982
     case '\033': // Escape
         cancelScript();
         addToHistory();
@@ -1552,31 +1503,11 @@
         break;
 
     case '[':
-<<<<<<< HEAD
-        AdjustExposure(sim, this, loc, -1.0f);
+        AdjustExposure(sim.get(), this, loc, -1.0f);
         break;
 
     case ']':
-        AdjustExposure(sim, this, loc, +1.0f);
-=======
-        if (!util::is_set(renderer->getRenderFlags(), RenderFlags::ShowAutoMag))
-        {
-            if (sim->getFaintestVisible() > 1.0f)
-            {
-                setFaintest(sim->getFaintestVisible() - 0.2f);
-                notifyWatchers(FaintestChanged);
-                auto buf = fmt::format(loc, fmt::runtime(_("Magnitude limit: {:.2f}")), sim->getFaintestVisible());
-                flash(buf);
-            }
-        }
-        else if (renderer->getFaintestAM45deg() > 6.0f)
-        {
-            renderer->setFaintestAM45deg(renderer->getFaintestAM45deg() - 0.1f);
-            setFaintestAutoMag();
-            auto buf = fmt::format(loc, fmt::runtime(_("Auto magnitude limit at 45 degrees:  {:.2f}")), renderer->getFaintestAM45deg());
-            flash(buf);
-        }
->>>>>>> 0d398982
+        AdjustExposure(sim.get(), this, loc, +1.0f);
         break;
 
     case '\\':
@@ -1584,29 +1515,6 @@
         sim->setTimeScale(1.0f);
         break;
 
-<<<<<<< HEAD
-=======
-    case ']':
-        if (!util::is_set(renderer->getRenderFlags(), RenderFlags::ShowAutoMag))
-        {
-            if (sim->getFaintestVisible() < 15.0f)
-            {
-                setFaintest(sim->getFaintestVisible() + 0.2f);
-                notifyWatchers(FaintestChanged);
-                auto buf = fmt::format(loc, fmt::runtime(_("Magnitude limit: {:.2f}")), sim->getFaintestVisible());
-                flash(buf);
-            }
-        }
-        else if (renderer->getFaintestAM45deg() < 12.0f)
-        {
-            renderer->setFaintestAM45deg(renderer->getFaintestAM45deg() + 0.1f);
-            setFaintestAutoMag();
-            auto buf = fmt::format(loc, fmt::runtime(_("Auto magnitude limit at 45 degrees:  {:.2f}")), renderer->getFaintestAM45deg());
-            flash(buf);
-        }
-        break;
-
->>>>>>> 0d398982
     case '`':
         hud->hudSettings().showFPSCounter = !hud->hudSettings().showFPSCounter;
         break;
@@ -2348,16 +2256,6 @@
         Eigen::Vector3f newPickRay = getPickRay(focus.value().x(), focus.value().y(), view);
         observer->rotate(Eigen::Quaternionf::FromTwoVectors(oldPickRay.value(), newPickRay));
     }
-<<<<<<< HEAD
-=======
-
-    if (util::is_set(renderer->getRenderFlags(), RenderFlags::ShowAutoMag))
-    {
-        setFaintestAutoMag();
-        auto buf = fmt::format(loc, fmt::runtime(_("Magnitude limit: {:.2f}")), sim->getFaintestVisible());
-        flash(buf);
-    }
->>>>>>> 0d398982
 }
 
 void CelestiaCore::initLocale()
@@ -2603,10 +2501,6 @@
     set_or_unset(interactionFlags, InteractionFlags::RayBasedDragging, config->mouse.rayBasedDragging);
     set_or_unset(interactionFlags, InteractionFlags::FocusZooming, config->mouse.focusZooming);
 
-<<<<<<< HEAD
-    sim = new Simulation(universe);
-    sim->setExposure(config->renderDetails.exposure);
-=======
     set_or_unset(observerSettings->flags, celestia::engine::ObserverFlags::AlignCameraToSurfaceOnLand, config->observer.alignCameraToSurfaceOnLand);
 
     sim = std::make_unique<Simulation>(std::move(universe), observerSettings);
@@ -2615,11 +2509,7 @@
     if (!config->paths.asterismsFile.empty())
         loadAsterismsFile(config->paths.asterismsFile);
 
-    if (!util::is_set(renderer->getRenderFlags(), RenderFlags::ShowAutoMag))
-    {
-        sim->setFaintestVisible(config->renderDetails.faintestVisible);
-    }
->>>>>>> 0d398982
+    sim->setExposure(config->renderDetails.exposure);
 
     viewManager = std::make_unique<ViewManager>(new View(View::ViewWindow, sim->getActiveObserver(), 0.0f, 0.0f, 1.0f, 1.0f));
 
@@ -2656,16 +2546,9 @@
 
 bool CelestiaCore::initRenderer([[maybe_unused]] bool useMesaPackInvert)
 {
-<<<<<<< HEAD
-    renderer->setRenderFlags(Renderer::ShowStars |
-                             Renderer::ShowPlanets |
-                             Renderer::ShowAtmospheres);
-=======
     renderer->setRenderFlags(RenderFlags::ShowStars |
                              RenderFlags::ShowPlanets |
-                             RenderFlags::ShowAtmospheres |
-                             RenderFlags::ShowAutoMag);
->>>>>>> 0d398982
+                             RenderFlags::ShowAtmospheres);
 
     Renderer::DetailOptions detailOptions;
     detailOptions.orbitPathSamplePoints = config->renderDetails.orbitPathSamplePoints;
@@ -2692,15 +2575,6 @@
         return false;
     }
 
-<<<<<<< HEAD
-=======
-    if (util::is_set(renderer->getRenderFlags(), RenderFlags::ShowAutoMag))
-    {
-        renderer->setFaintestAM45deg(renderer->getFaintestAM45deg());
-        setFaintestAutoMag();
-    }
-
->>>>>>> 0d398982
     auto mainFont = config->fonts.mainFont.empty()
                 ? LoadFontHelper(renderer, "DejaVuSans.ttf,12")
                 : LoadFontHelper(renderer, config->fonts.mainFont);
