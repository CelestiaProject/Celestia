--- conflicted
+++ resolved
@@ -98,13 +98,8 @@
 using namespace celestia::render;
 using celestia::util::GetLogger;
 
-<<<<<<< HEAD
-=======
 namespace util = celestia::util;
 
-static constexpr int REF_DISTANCE_TO_SCREEN  = 400; //[mm]
-
->>>>>>> 0d398982
 // Contribution from planetshine beyond this distance (in units of object radius)
 // is considered insignificant.
 static constexpr float PLANETSHINE_DISTANCE_LIMIT_FACTOR = 100.0f;
@@ -205,33 +200,10 @@
 }
 
 Renderer::Renderer() :
-<<<<<<< HEAD
-    windowWidth(0),
-    windowHeight(0),
-    fov(standardFOV),
-    screenDpi(96),
 #ifndef GL_ES
     renderMode(GL_FILL),
 #endif
-    labelMode(NoLabels),
-    renderFlags(DefaultRenderFlags),
-    starVertexBuffer(nullptr),
-    textureResolution(medres),
-    frameCount(0),
-    lastOrbitCacheFlush(0),
-    minOrbitSize(MinOrbitSizeForLabel),
-    distanceLimit(1.0e6f),
-    minFeatureSize(MinFeatureSizeForLabel),
-    locationFilter(~0ull),
-    settingsChanged(true),
-    objectAnnotationSetOpen(false),
-=======
-#ifndef GL_ES
-    renderMode(GL_FILL),
-#endif
-    pointStarVertexBuffer(std::make_unique<PointStarVertexBuffer>(*this, 2048)),
-    glareVertexBuffer(std::make_unique<PointStarVertexBuffer>(*this, 2048)),
->>>>>>> 0d398982
+    starVertexBuffer(std::make_unique<StarVertexBuffer>(*this, 2048)),
     m_atmosphereRenderer(std::make_unique<AtmosphereRenderer>(*this)),
     m_cometRenderer(std::make_unique<CometRenderer>(*this)),
     m_eclipticLineRenderer(std::make_unique<EclipticLineRenderer>(*this)),
@@ -244,29 +216,11 @@
     m_ringRenderer(std::make_unique<RingRenderer>(*this)),
     m_skyGridRenderer(std::make_unique<SkyGridRenderer>(*this))
 {
-<<<<<<< HEAD
-    starVertexBuffer = new StarVertexBuffer(*this, 2048);
-
-    for (int i = 0; i < (int) FontCount; i++)
-    {
-        fonts[i] = nullptr;
-    }
-    shaderManager = new ShaderManager();
-=======
->>>>>>> 0d398982
 }
 
 
 Renderer::~Renderer()
 {
-<<<<<<< HEAD
-    delete starVertexBuffer;
-    delete shaderManager;
-
-    m_atmosphereRenderer->deinitGL();
-    m_cometRenderer->deinitGL();
-=======
->>>>>>> 0d398982
     CurvePlot::deinit();
 }
 
@@ -564,22 +518,7 @@
     return 2.0f / windowHeight * getScaleFactor();
 }
 
-<<<<<<< HEAD
-unsigned int Renderer::getResolution() const
-=======
-void Renderer::setFaintestAM45deg(float _faintestAutoMag45deg)
-{
-    faintestAutoMag45deg = _faintestAutoMag45deg;
-    markSettingsChanged();
-}
-
-float Renderer::getFaintestAM45deg() const
-{
-    return faintestAutoMag45deg;
-}
-
 TextureResolution Renderer::getResolution() const
->>>>>>> 0d398982
 {
     return textureResolution;
 }
@@ -1459,67 +1398,22 @@
     secondaryIlluminators.clear();
     nearStars.clear();
 
-<<<<<<< HEAD
-    if ((renderFlags & (ShowSolarSystemObjects | ShowOrbits)) != 0)
-=======
-    // See if we want to use AutoMag.
-    if (util::is_set(renderFlags, RenderFlags::ShowAutoMag))
-    {
-        autoMag(faintestMag, zoom);
-    }
-    else
-    {
-        faintestMag = faintestMagNight;
-        saturationMag = saturationMagNight;
-    }
-
-    faintestPlanetMag = faintestMag;
     if (util::is_set(renderFlags, RenderFlags::ShowSolarSystemObjects | RenderFlags::ShowOrbits))
->>>>>>> 0d398982
     {
         buildNearSystemsLists(universe, observer, xfrustum, now);
     }
 
     setupSecondaryLightSources(secondaryIlluminators, lightSourceList);
 
-<<<<<<< HEAD
-    // Scan through the render list to see if we're inside a planetary atmosphere.
-    // If so, we need to adjust the sky color as well as the limiting magnitude of stars
-    // (so stars aren't visible in the daytime on planets with thick atmospheres).
-    if ((renderFlags & ShowAtmospheres) != 0)
-=======
     // Scan through the render list to see if we're inside a planetary
     // atmosphere.  If so, we need to adjust the sky color as well as the
     // limiting magnitude of stars (so stars aren't visible in the daytime
     // on planets with thick atmospheres.)
     if (util::is_set(renderFlags, RenderFlags::ShowAtmospheres))
->>>>>>> 0d398982
     {
         adjustExposureInsideAtmosphere(exposure, now);
     }
 
-<<<<<<< HEAD
-=======
-    // Now we need to determine how to scale the brightness of stars.  The
-    // brightness will be proportional to the apparent magnitude, i.e.
-    // a logarithmic function of the stars apparent brightness.  This mimics
-    // the response of the human eye.  We sort of fudge things here and
-    // maintain a minimum range of six magnitudes between faintest visible
-    // and saturation; this keeps stars from popping in or out as the sun
-    // sets or rises.
-    if (faintestMag - saturationMag >= 6.0f)
-        brightnessScale = 1.0f / (faintestMag -  saturationMag);
-    else
-        brightnessScale = 0.1667f;
-
-    brightnessScale *= corrFac;
-    if (starStyle == StarStyle::ScaledDiscStars)
-        brightnessScale *= 2.0f;
-
-    // Calculate saturation magnitude
-    satPoint = faintestMag - (1.0f - brightnessBias) / brightnessScale;
-
->>>>>>> 0d398982
     ambientColor = Color(ambientLightLevel, ambientLightLevel, ambientLightLevel);
 
     glClearColor(0.0f, 0.0f, 0.0f, 1.0f);
@@ -1622,127 +1516,6 @@
     return position + direction * (radius / (m * Vector3f::UnitZ()).dot(direction));
 }
 
-<<<<<<< HEAD
-=======
-void
-Renderer::calculatePointSize(float appMag,
-                             float size,
-                             float &discSize,
-                             float &alpha,
-                             float &glareSize,
-                             float &glareAlpha) const
-{
-    alpha = std::max(0.0f, (faintestMag - appMag) * brightnessScale + brightnessBias);
-
-    discSize = size;
-    if (starStyle == StarStyle::ScaledDiscStars)
-    {
-        if (alpha > 1.0f)
-        {
-            float discScale = std::min(MaxScaledDiscStarSize, pow(2.0f, 0.3f * (satPoint - appMag)));
-            discSize *= std::max(1.0f, discScale);
-
-            glareAlpha = std::min(0.5f, discScale / 4.0f);
-            glareSize = discSize * 3.0f;
-
-            alpha = 1.0f;
-        }
-        else
-        {
-            glareSize = glareAlpha = 0.0f;
-        }
-    }
-    else
-    {
-        if (alpha > 1.0f)
-        {
-            float discScale = std::min(100.0f, satPoint - appMag + 2.0f);
-            glareAlpha = std::min(GlareOpacity, (discScale - 2.0f) / 4.0f);
-            glareSize = 2.0f * discScale * size;
-            alpha = 1.0f;
-        }
-        else
-        {
-            glareSize = glareAlpha = 0.0f;
-        }
-    }
-}
-
-// If the an object occupies a pixel or less of screen space, we don't
-// render its mesh at all and just display a starlike point instead.
-// Switching between the particle and mesh renderings of an object is
-// jarring, however . . . so we'll blend in the particle view of the
-// object to smooth things out, making it dimmer as the disc size exceeds the
-// max disc size.
-void Renderer::renderObjectAsPoint(const Vector3f& position,
-                                   float radius,
-                                   float appMag,
-                                   float discSizeInPixels,
-                                   const Color &color,
-                                   bool useHalos,
-                                   bool emissive,
-                                   const Matrices &mvp)
-{
-    const bool useScaledDiscs = starStyle == StarStyle::ScaledDiscStars;
-    float maxDiscSize = useScaledDiscs ? MaxScaledDiscStarSize : 1.0f;
-    float maxBlendDiscSize = maxDiscSize + 3.0f;
-
-    if (discSizeInPixels < maxBlendDiscSize || useHalos)
-    {
-        float fade = 1.0f;
-        if (discSizeInPixels > maxDiscSize)
-        {
-            fade = std::min(1.0f, (maxBlendDiscSize - discSizeInPixels) /
-                                  (maxBlendDiscSize - maxDiscSize));
-        }
-
-        float scale = static_cast<float>(screenDpi) / 96.0f;
-        float pointSize, alpha, glareSize, glareAlpha;
-        calculatePointSize(appMag, BaseStarDiscSize * scale, pointSize, alpha, glareSize, glareAlpha);
-
-        if (useScaledDiscs && discSizeInPixels > MaxScaledDiscStarSize)
-            glareAlpha = std::min(glareAlpha, (MaxScaledDiscStarSize - discSizeInPixels) / MaxScaledDiscStarSize + 1.0f);
-
-        alpha *= fade;
-        if (!emissive)
-            glareAlpha *= fade;
-
-        if (glareSize != 0.0f)
-            glareSize = std::max(glareSize, pointSize * discSizeInPixels / scale * 3.0f);
-
-        Renderer::PipelineState ps;
-        ps.blending = true;
-        ps.blendFunc = {GL_SRC_ALPHA, GL_ONE};
-        ps.depthTest = true;
-        setPipelineState(ps);
-
-        if (starStyle != StarStyle::PointStars)
-            m_gaussianDiscTex->bind();
-
-        if (pointSize > gl::maxPointSize)
-            m_largeStarRenderer->render(position, {color, alpha}, pointSize, mvp);
-        else
-            pointStarVertexBuffer->addStar(position, {color, alpha}, pointSize);
-
-        // If the object is brighter than magnitude 1, add a halo around it to
-        // make it appear more brilliant.  This is a hack to compensate for the
-        // limited dynamic range of monitors.
-        //
-        // TODO: Stars look fine but planets look unrealistically bright
-        // with halos.
-        if (useHalos && glareAlpha > 0.0f)
-        {
-            Eigen::Vector3f center = calculateQuadCenter(getCameraOrientationf(), position, radius);
-            m_gaussianGlareTex->bind();
-            if (glareSize > gl::maxPointSize)
-                m_largeStarRenderer->render(center, {color, glareAlpha}, glareSize, mvp);
-            else
-                glareVertexBuffer->addStar(center, {color, glareAlpha}, glareSize);
-        }
-    }
-}
-
->>>>>>> 0d398982
 
 static void renderSphereUnlit(const RenderInfo& ri,
                               const math::Frustum& frustum,
@@ -2340,12 +2113,8 @@
         }
         else
         {
-<<<<<<< HEAD
             ri.isStar = obj.isStar;
-            renderSphereUnlit(ri, viewFrustum, planetMVP, this);
-=======
             renderSphereUnlit(ri, viewFrustum, planetMVP, this, m_lodSphere.get());
->>>>>>> 0d398982
         }
     }
     else
@@ -2685,11 +2454,7 @@
     float discSizeInPixels = body.getRadius() /
         (max(nearPlaneDistance, altitude) * pixelSize);
 
-<<<<<<< HEAD
-    float maxDiscSize = 1.0f;
-=======
-    float maxDiscSize = (starStyle == StarStyle::ScaledDiscStars) ? MaxScaledDiscStarSize : 1.0f;
->>>>>>> 0d398982
+    constexpr float maxDiscSize = 1.0f;
     if (discSizeInPixels >= maxDiscSize && body.hasVisibleGeometry())
     {
         auto bodyFeaturesManager = GetBodyFeaturesManager();
@@ -3735,16 +3500,6 @@
                            float exposure,
                            const Observer& observer)
 {
-<<<<<<< HEAD
-=======
-#ifndef GL_ES
-    // Disable multisample rendering when drawing point stars
-    bool toggleAA = (starStyle == StarStyle::PointStars && isMSAAEnabled());
-    if (toggleAA)
-        disableMSAA();
-#endif
-
->>>>>>> 0d398982
     Vector3d obsPos = observer.getPosition().toLy();
 
     StarRenderer starRenderer;
@@ -3755,12 +3510,7 @@
     starRenderer.obsPos            = obsPos;
     starRenderer.viewNormal        = getCameraOrientationf().conjugate() * -Vector3f::UnitZ();
     starRenderer.renderList        = &renderList;
-<<<<<<< HEAD
-    starRenderer.starVertexBuffer  = starVertexBuffer;
-=======
-    starRenderer.starVertexBuffer  = pointStarVertexBuffer.get();
-    starRenderer.glareVertexBuffer = glareVertexBuffer.get();
->>>>>>> 0d398982
+    starRenderer.starVertexBuffer  = starVertexBuffer.get();
     starRenderer.cosFOV            = std::cos(math::degToRad(calcMaxFOV(fov, getAspectRatio())) / 2.0f);
 
     starRenderer.pixelSize         = pixelSize;
@@ -3776,21 +3526,9 @@
     m_gaussianDiscTex->bind();
     starRenderer.starVertexBuffer->setTexture(m_gaussianDiscTex.get());
     starRenderer.starVertexBuffer->setPointScale(screenDpi / 96.0f);
-<<<<<<< HEAD
 
     StarVertexBuffer::enable();
     starRenderer.starVertexBuffer->startSprites();
-=======
-    starRenderer.glareVertexBuffer->setTexture(m_gaussianGlareTex.get());
-    starRenderer.glareVertexBuffer->setPointScale(screenDpi / 96.0f);
-
-    PointStarVertexBuffer::enable();
-    starRenderer.glareVertexBuffer->startSprites();
-    if (starStyle == StarStyle::PointStars)
-        starRenderer.starVertexBuffer->startBasicPoints();
-    else
-        starRenderer.starVertexBuffer->startSprites();
->>>>>>> 0d398982
 
     Renderer::PipelineState ps;
     ps.blending = true;
@@ -4253,22 +3991,6 @@
 }
 
 
-<<<<<<< HEAD
-=======
-void Renderer::setStarStyle(StarStyle style)
-{
-    starStyle = style;
-    markSettingsChanged();
-}
-
-
-StarStyle Renderer::getStarStyle() const
-{
-    return starStyle;
-}
-
-
->>>>>>> 0d398982
 void Renderer::loadTextures(Body* body)
 {
     Surface& surface = body->getSurface();
@@ -5269,25 +4991,11 @@
         ps.depthTest = true;
         setPipelineState(ps);
 
-<<<<<<< HEAD
         StarVertexBuffer::enable();
         starVertexBuffer->startSprites();
         starVertexBuffer->render();
         starVertexBuffer->finish();
         StarVertexBuffer::disable();
-=======
-        PointStarVertexBuffer::enable();
-        glareVertexBuffer->startSprites();
-        glareVertexBuffer->render();
-        glareVertexBuffer->finish();
-        if (starStyle == StarStyle::PointStars)
-            pointStarVertexBuffer->startBasicPoints();
-        else
-            pointStarVertexBuffer->startSprites();
-        pointStarVertexBuffer->render();
-        pointStarVertexBuffer->finish();
-        PointStarVertexBuffer::disable();
->>>>>>> 0d398982
 
         // Render annotations in this interval
         annotation = renderSortedAnnotations(annotation,
