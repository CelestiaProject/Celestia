// objectrenderer.h
//
// Copyright (C) 2001-present, the Celestia Development Team
// Original version by Chris Laurel <claurel@gmail.com>
//
// This program is free software; you can redistribute it and/or
// modify it under the terms of the GNU General Public License
// as published by the Free Software Foundation; either version 2
// of the License, or (at your option) any later version.

#pragma once

#include <cstdint>

#include "octree.h"

class Observer;
class Renderer;

template<class OBJ, class PREC>
class ObjectRenderer : public OctreeProcessor<OBJ, PREC>
{
<<<<<<< HEAD
 public:
    ObjectRenderer(PREC _distanceLimit) :
        distanceLimit((float) _distanceLimit)
    {
    };

    const Observer* observer     { nullptr };
    Renderer*  renderer          { nullptr };
=======
public:
    const Observer* observer    { nullptr };
    Renderer*  renderer         { nullptr };
>>>>>>> 3bb3d126

    float pixelSize              { 0.0f };
    float exposure               { 0.0f };
    float distanceLimit          { 0.0f };

    // Objects with screen brightness higher than labelLowestIrradiation will be labeled
    float labelLowestIrradiation { 0.0f };

<<<<<<< HEAD
    uint64_t renderFlags         { 0 };
    int labelMode                { 0 };
=======
    std::uint64_t renderFlags   { 0 };
    int labelMode               { 0 };

protected:
    explicit ObjectRenderer(PREC _distanceLimit) :
        distanceLimit(static_cast<float>(_distanceLimit))
    {
    }
>>>>>>> 3bb3d126
};<|MERGE_RESOLUTION|>--- conflicted
+++ resolved
@@ -20,20 +20,9 @@
 template<class OBJ, class PREC>
 class ObjectRenderer : public OctreeProcessor<OBJ, PREC>
 {
-<<<<<<< HEAD
- public:
-    ObjectRenderer(PREC _distanceLimit) :
-        distanceLimit((float) _distanceLimit)
-    {
-    };
-
+public:
     const Observer* observer     { nullptr };
     Renderer*  renderer          { nullptr };
-=======
-public:
-    const Observer* observer    { nullptr };
-    Renderer*  renderer         { nullptr };
->>>>>>> 3bb3d126
 
     float pixelSize              { 0.0f };
     float exposure               { 0.0f };
@@ -42,17 +31,12 @@
     // Objects with screen brightness higher than labelLowestIrradiation will be labeled
     float labelLowestIrradiation { 0.0f };
 
-<<<<<<< HEAD
-    uint64_t renderFlags         { 0 };
+    std::uint64_t renderFlags    { 0 };
     int labelMode                { 0 };
-=======
-    std::uint64_t renderFlags   { 0 };
-    int labelMode               { 0 };
 
 protected:
     explicit ObjectRenderer(PREC _distanceLimit) :
         distanceLimit(static_cast<float>(_distanceLimit))
     {
     }
->>>>>>> 3bb3d126
 };