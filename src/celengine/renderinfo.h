// renderinfo.h
//
// Copyright (C) 2006-present, the Celestia Development Team
// Original version by Chris Laurel <claurel@gmail.com>
//
// This program is free software; you can redistribute it and/or
// modify it under the terms of the GNU General Public License
// as published by the Free Software Foundation; either version 2
// of the License, or (at your option) any later version.

#pragma once

#include <Eigen/Core>
#include <Eigen/Geometry>

#include <celutil/color.h>

class Texture;

struct RenderInfo
{
    Eigen::Quaternionf orientation{ Eigen::Quaternionf::Identity() };
    Texture* baseTex{ nullptr };
    Texture* bumpTex{ nullptr };
    Texture* nightTex{ nullptr };
    Texture* glossTex{ nullptr };
    Texture* overlayTex{ nullptr };
    Color color{ 1.0f, 1.0f, 1.0f };
    Color specularColor{ 0.0f, 0.0f, 0.0f };
    float specularPower{ 0.0f };
    Eigen::Vector3f sunDir_eye{ Eigen::Vector3f::UnitZ() };
    Eigen::Vector3f sunDir_obj{ Eigen::Vector3f::UnitZ() };
    Eigen::Vector3f eyeDir_obj{ Eigen::Vector3f::UnitZ() };
    Eigen::Vector3f eyePos_obj{ Eigen::Vector3f::Zero() };
    Color sunColor{ 1.0f, 1.0f, 1.0f };
    Color ambientColor{ 0.0f, 0.0f, 0.0f };
    float lunarLambert{ 0.0f };
    float pixWidth{ 1.0f };
    float pointScale{ 1.0f };
<<<<<<< HEAD
    bool isStar{ false };
};

extern LODSphereMesh* g_lodSphere;
=======
};
>>>>>>> 0d398982
<|MERGE_RESOLUTION|>--- conflicted
+++ resolved
@@ -37,11 +37,5 @@
     float lunarLambert{ 0.0f };
     float pixWidth{ 1.0f };
     float pointScale{ 1.0f };
-<<<<<<< HEAD
     bool isStar{ false };
-};
-
-extern LODSphereMesh* g_lodSphere;
-=======
-};
->>>>>>> 0d398982
+};